--- conflicted
+++ resolved
@@ -12,7 +12,6 @@
     timeout-minutes: 60
 
     steps:
-<<<<<<< HEAD
     - name: 'BrowserStack Env Setup'  # Invokes the setup-env action
       uses: browserstack/github-actions/setup-env@master
       with:
@@ -26,12 +25,8 @@
         local-identifier: test
         local-logging-level: setup-logs
 
-    - uses: actions/checkout@v2
-    - uses: actions/setup-node@v1
-=======
     - uses: actions/checkout@v3
     - uses: actions/setup-node@v3
->>>>>>> 9b960f39
       with:
         node-version: '16.x'
 
