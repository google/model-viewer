/* @license
 * Copyright 2018 Google Inc. All Rights Reserved.
 * Licensed under the Apache License, Version 2.0 (the 'License');
 * you may not use this file except in compliance with the License.
 * You may obtain a copy of the License at
 *
 *     http://www.apache.org/licenses/LICENSE-2.0
 *
 * Unless required by applicable law or agreed to in writing, software
 * distributed under the License is distributed on an 'AS IS' BASIS,
 * WITHOUT WARRANTIES OR CONDITIONS OF ANY KIND, either express or implied.
 * See the License for the specific language governing permissions and
 * limitations under the License.
 */

import {BackSide, BoxBufferGeometry, Camera, Color, Event as ThreeEvent, Object3D, PerspectiveCamera, Scene, Shader, ShaderLib, ShaderMaterial, Vector3} from 'three';
import {Mesh} from 'three';

import ModelViewerElementBase from '../model-viewer-base.js';
import {resolveDpr} from '../utilities.js';

import Model from './Model.js';
import Renderer from './Renderer.js';
import {cubeUVChunk} from './shader-chunk/cube_uv_reflection_fragment.glsl.js';
import StaticShadow from './StaticShadow.js';

export interface ModelLoadEvent extends ThreeEvent {
  url: string
}

export interface ModelSceneConfig {
  element: ModelViewerElementBase;
  canvas: HTMLCanvasElement;
  width: number;
  height: number;
  renderer: Renderer;
}

export type IlluminationRole = 'primary'|'secondary'

export const IlluminationRole: {[index: string]: IlluminationRole} = {
  Primary: 'primary',
  Secondary: 'secondary'
};

const $paused = Symbol('paused');

/**
 * A THREE.Scene object that takes a Model and CanvasHTMLElement and
 * constructs a framed scene based off of the canvas dimensions.
 * Provides lights and cameras to be used in a renderer.
 */
export default class ModelScene extends Scene {
  private[$paused]: boolean = false;

  public aspect = 1;
  public canvas: HTMLCanvasElement;
  public renderer: Renderer;
  public shadow: StaticShadow;
  public pivot: Object3D;
<<<<<<< HEAD
  public pivotCenter: Vector3;
  public width: number;
  public height: number;
  public framedHeight: number = 1;
  public modelDepth: number = 1;
=======
  public width = 1;
  public height = 1;
>>>>>>> b28f16da
  public isVisible: boolean = false;
  public isDirty: boolean = false;
  public element: ModelViewerElementBase;
  public context: CanvasRenderingContext2D;
  public exposure = 1;
  public model: Model;
  public skyboxMesh: Mesh;
  public activeCamera: Camera;
  // These default camera values are never used, as they are reset once the
  // model is loaded and framing is computed.
  public camera = new PerspectiveCamera(45, 1, 0.1, 100);

  constructor({canvas, element, width, height, renderer}: ModelSceneConfig) {
    super();

    this.name = 'ModelScene';

    this.element = element;
    this.canvas = canvas;
    this.context = canvas.getContext('2d')!;
    this.renderer = renderer;

    this.model = new Model();
    this.shadow = new StaticShadow();

    // These default camera values are never used, as they are reset once the
    // model is loaded and framing is computed.
    this.camera = new PerspectiveCamera(45, 1, 0.1, 100);
    this.camera.name = 'MainCamera';

    this.activeCamera = this.camera;
    this.pivot = new Object3D();
    this.pivot.name = 'Pivot';
    this.pivotCenter = new Vector3;

    this.skyboxMesh = this.createSkyboxMesh();

    this.add(this.pivot);
    this.pivot.add(this.model);

    this.setSize(width, height);
    this.background = new Color(0xffffff);

    this.model.addEventListener(
        'model-load', (event: any) => this.onModelLoad(event));
  }

  get paused() {
    return this[$paused];
  }

  pause() {
    this[$paused] = true;
  }

  resume() {
    this[$paused] = false;
  }

  /**
   * Sets the model via URL.
   */
  async setModelSource(
      source: string|null, progressCallback?: (progress: number) => void) {
    try {
      await this.model.setSource(source, progressCallback);
    } catch (e) {
      throw new Error(
          `Could not set model source to '${source}': ${e.message}`);
    }
  }

  /**
   * Receives the size of the 2D canvas element to make according
   * adjustments in the scene.
   */
  setSize(width: number, height: number) {
    if (width !== this.width || height !== this.height) {
      this.width = Math.max(width, 1);
      this.height = Math.max(height, 1);
      // In practice, invocations of setSize are throttled at the element level,
      // so no need to throttle here:
      const dpr = resolveDpr();
      this.canvas.width = this.width * dpr;
      this.canvas.height = this.height * dpr;
      this.canvas.style.width = `${this.width}px`;
      this.canvas.style.height = `${this.height}px`;
      this.aspect = this.width / this.height;

      // Immediately queue a render to happen at microtask timing. This is
      // necessary because setting the width and height of the canvas has the
      // side-effect of clearing it, and also if we wait for the next rAF to
      // render again we might get hit with yet-another-resize, or worse we
      // may not actually be marked as dirty and so render will just not
      // happen. Queuing a render to happen here means we will render twice on
      // a resize frame, but it avoids most of the visual artifacts associated
      // with other potential mitigations for this problem. See discussion in
      // https://github.com/GoogleWebComponents/model-viewer/pull/619 for
      // additional considerations.
      Promise.resolve().then(() => {
        this.renderer.render(performance.now());
      });
    }
  }

  /**
   * Returns the size of the corresponding canvas element.
   */
  getSize(): {width: number, height: number} {
    return {width: this.width, height: this.height};
  }

  resetModelPose() {
    this.model.position.set(0, 0, 0);
    this.model.rotation.set(0, 0, 0);
    this.model.scale.set(1, 1, 1);
  }

  /**
   * Returns the current camera.
   */
  getCamera(): Camera {
    return this.activeCamera;
  }

  /**
   * Sets the passed in camera to be used for rendering.
   */
  setCamera(camera: Camera) {
    this.activeCamera = camera;
  }

  /**
   * Sets the rotation of the model's pivot, around its pivotCenter point.
   */
  setRotation(radiansY: number) {
    this.pivot.rotation.y = radiansY;
    this.pivot.position.x = -this.pivotCenter.x;
    this.pivot.position.z = -this.pivotCenter.z;
    this.pivot.position.applyAxisAngle(this.pivot.up, radiansY);
    this.pivot.position.x += this.pivotCenter.x;
    this.pivot.position.z += this.pivotCenter.z;
  }

  /**
   * Called when the model's contents have loaded, or changed.
   */
  onModelLoad(event: {url: string}) {
    this.updateStaticShadow();
    this.dispatchEvent({type: 'model-load', url: event.url});
  }

  /**
   * Called to update the shadow rendering when the model changes.
   */
  updateStaticShadow() {
    if (!this.model.hasModel() || this.model.size.length() === 0) {
      this.pivot.remove(this.shadow);
      return;
    }

    // Remove and cache the current pivot rotation so that the shadow's
    // capture is unrotated so it can be freely rotated when applied
    // as a texture.
    const currentRotation = this.pivot.rotation.y;
    this.setRotation(0);

    this.shadow.render(this.renderer.renderer, this);

    // Lazily add the shadow so we're only displaying it once it has
    // a generated texture.
    this.pivot.add(this.shadow);
    this.setRotation(currentRotation);
  }

  createSkyboxMesh(): Mesh {
    const geometry = new BoxBufferGeometry(1, 1, 1);
    geometry.removeAttribute('normal');
    geometry.removeAttribute('uv');
    const material = new ShaderMaterial({
      uniforms: {envMap: {value: null}, opacity: {value: 1.0}},
      vertexShader: ShaderLib.cube.vertexShader,
      fragmentShader: ShaderLib.cube.fragmentShader,
      side: BackSide,
      // Turn off the depth buffer so that even a small box still ends up
      // enclosing a scene of any size.
      depthTest: false,
      depthWrite: false,
      fog: false,
    });
    material.extensions = {
      derivatives: true,
      fragDepth: false,
      drawBuffers: false,
      shaderTextureLOD: false
    };
    const samplerUV = `
#define ENVMAP_TYPE_CUBE_UV
#define PI 3.14159265359
${cubeUVChunk}
uniform sampler2D envMap;
    `;
    material.onBeforeCompile = (shader: Shader) => {
      shader.fragmentShader =
          shader.fragmentShader.replace('uniform samplerCube tCube;', samplerUV)
              .replace(
                  'vec4 texColor = textureCube( tCube, vec3( tFlip * vWorldDirection.x, vWorldDirection.yz ) );',
                  'gl_FragColor = textureCubeUV( envMap, vWorldDirection, 0.0 );')
              .replace('gl_FragColor = mapTexelToLinear( texColor );', '');
    };
    const skyboxMesh = new Mesh(geometry, material);
    skyboxMesh.frustumCulled = false;
    // This centers the box on the camera, ensuring the view is not affected by
    // the camera's motion, which makes it appear inifitely large, as it should.
    skyboxMesh.onBeforeRender = function(_renderer, _scene, camera) {
      this.matrixWorld.copyPosition(camera.matrixWorld);
    };
    return skyboxMesh;
  }

  skyboxMaterial(): ShaderMaterial {
    return this.skyboxMesh.material as ShaderMaterial;
  }
}<|MERGE_RESOLUTION|>--- conflicted
+++ resolved
@@ -58,16 +58,9 @@
   public renderer: Renderer;
   public shadow: StaticShadow;
   public pivot: Object3D;
-<<<<<<< HEAD
   public pivotCenter: Vector3;
-  public width: number;
-  public height: number;
-  public framedHeight: number = 1;
-  public modelDepth: number = 1;
-=======
   public width = 1;
   public height = 1;
->>>>>>> b28f16da
   public isVisible: boolean = false;
   public isDirty: boolean = false;
   public element: ModelViewerElementBase;
