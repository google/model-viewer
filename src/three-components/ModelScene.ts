/* @license
 * Copyright 2019 Google LLC. All Rights Reserved.
 * Licensed under the Apache License, Version 2.0 (the 'License');
 * you may not use this file except in compliance with the License.
 * You may obtain a copy of the License at
 *
 *     http://www.apache.org/licenses/LICENSE-2.0
 *
 * Unless required by applicable law or agreed to in writing, software
 * distributed under the License is distributed on an 'AS IS' BASIS,
 * WITHOUT WARRANTIES OR CONDITIONS OF ANY KIND, either express or implied.
 * See the License for the specific language governing permissions and
 * limitations under the License.
 */

import {BackSide, BoxBufferGeometry, Camera, Color, Event as ThreeEvent, Mesh, Object3D, PerspectiveCamera, Scene, Shader, ShaderLib, ShaderMaterial, Vector3} from 'three';

import ModelViewerElementBase, {$needsRender} from '../model-viewer-base.js';
import {resolveDpr} from '../utilities.js';

import Model, {DEFAULT_FOV_DEG} from './Model.js';
import {Renderer} from './Renderer.js';
import {cubeUVChunk} from './shader-chunk/cube_uv_reflection_fragment.glsl.js';
import {Shadow} from './Shadow.js';

export interface ModelLoadEvent extends ThreeEvent {
  url: string
}

export interface ModelSceneConfig {
  element: ModelViewerElementBase;
  canvas: HTMLCanvasElement;
  width: number;
  height: number;
  renderer: Renderer;
}

export type IlluminationRole = 'primary'|'secondary'

export const IlluminationRole: {[index: string]: IlluminationRole} = {
  Primary: 'primary',
  Secondary: 'secondary'
};

const DEFAULT_TAN_FOV = Math.tan((DEFAULT_FOV_DEG / 2) * Math.PI / 180);

const $paused = Symbol('paused');

/**
 * A THREE.Scene object that takes a Model and CanvasHTMLElement and
 * constructs a framed scene based off of the canvas dimensions.
 * Provides lights and cameras to be used in a renderer.
 */
export class ModelScene extends Scene {
  private[$paused]: boolean = false;

  public aspect = 1;
  public canvas: HTMLCanvasElement;
  public renderer: Renderer;
  public shadow: Shadow|null = null;
  public shadowIntensity = 0;
  public shadowSoftness = 1;
  public pivot: Object3D;
  public pivotCenter: Vector3;
  public width = 1;
  public height = 1;
  public isVisible: boolean = false;
  public isDirty: boolean = false;
  public element: ModelViewerElementBase;
  public context: CanvasRenderingContext2D;
  public exposure = 1;
  public model: Model;
  public framedFieldOfView = DEFAULT_FOV_DEG;
  public skyboxMesh: Mesh;
  public activeCamera: Camera;
  // These default camera values are never used, as they are reset once the
  // model is loaded and framing is computed.
  public camera = new PerspectiveCamera(45, 1, 0.1, 100);

  constructor({canvas, element, width, height, renderer}: ModelSceneConfig) {
    super();

    this.name = 'ModelScene';

    this.element = element;
    this.canvas = canvas;
    this.context = canvas.getContext('2d')!;
    this.renderer = renderer;

    this.model = new Model();

    // These default camera values are never used, as they are reset once the
    // model is loaded and framing is computed.
    this.camera = new PerspectiveCamera(45, 1, 0.1, 100);
    this.camera.name = 'MainCamera';

    this.activeCamera = this.camera;
    this.pivot = new Object3D();
    this.pivot.name = 'Pivot';
    this.pivotCenter = new Vector3;

    this.skyboxMesh = this.createSkyboxMesh();

    this.add(this.pivot);
    this.pivot.add(this.model);

    this.setSize(width, height);
    this.background = new Color(0xffffff);

    this.model.addEventListener(
        'model-load', (event: any) => this.onModelLoad(event));
  }

  get paused() {
    return this[$paused];
  }

  pause() {
    this[$paused] = true;
  }

  resume() {
    this[$paused] = false;
  }

  /**
   * Sets the model via URL.
   */
  async setModelSource(
      source: string|null, progressCallback?: (progress: number) => void) {
    try {
      await this.model.setSource(source, progressCallback);
    } catch (e) {
      throw new Error(
          `Could not set model source to '${source}': ${e.message}`);
    }
  }

  /**
   * Receives the size of the 2D canvas element to make according
   * adjustments in the scene.
   */
  setSize(width: number, height: number) {
    if (width !== this.width || height !== this.height) {
      this.width = Math.max(width, 1);
      this.height = Math.max(height, 1);
      // In practice, invocations of setSize are throttled at the element level,
      // so no need to throttle here:
      const dpr = resolveDpr();
      this.canvas.width = this.width * dpr;
      this.canvas.height = this.height * dpr;
      this.canvas.style.width = `${this.width}px`;
      this.canvas.style.height = `${this.height}px`;
      this.aspect = this.width / this.height;
      this.frameModel();

      // Immediately queue a render to happen at microtask timing. This is
      // necessary because setting the width and height of the canvas has the
      // side-effect of clearing it, and also if we wait for the next rAF to
      // render again we might get hit with yet-another-resize, or worse we
      // may not actually be marked as dirty and so render will just not
      // happen. Queuing a render to happen here means we will render twice on
      // a resize frame, but it avoids most of the visual artifacts associated
      // with other potential mitigations for this problem. See discussion in
      // https://github.com/GoogleWebComponents/model-viewer/pull/619 for
      // additional considerations.
      Promise.resolve().then(() => {
        this.renderer.render(performance.now());
      });
    }
  }

  /**
   * Set's the framedFieldOfView based on the aspect ratio of the window in
   * order to keep the model fully visible at any camera orientation.
   */
  frameModel() {
    const vertical = DEFAULT_TAN_FOV *
        Math.max(1, this.model.fieldOfViewAspect / this.aspect);
    this.framedFieldOfView = 2 * Math.atan(vertical) * 180 / Math.PI;
  }

  /**
   * Returns the size of the corresponding canvas element.
   */
  getSize(): {width: number, height: number} {
    return {width: this.width, height: this.height};
  }

  /**
   * Returns the current camera.
   */
  getCamera(): Camera {
    return this.activeCamera;
  }

  /**
   * Sets the passed in camera to be used for rendering.
   */
  setCamera(camera: Camera) {
    this.activeCamera = camera;
  }

  /**
   * Sets the rotation of the model's pivot, around its pivotCenter point.
   */
  setPivotRotation(radiansY: number) {
    this.pivot.rotation.y = radiansY;
    this.pivot.position.x = -this.pivotCenter.x;
    this.pivot.position.z = -this.pivotCenter.z;
    this.pivot.position.applyAxisAngle(this.pivot.up, radiansY);
    this.pivot.position.x += this.pivotCenter.x;
    this.pivot.position.z += this.pivotCenter.z;
    if (this.shadow != null) {
      this.shadow.setRotation(radiansY);
    }
  }

  /**
   * Gets the current rotation value of the pivot
   */
  getPivotRotation(): number {
    return this.pivot.rotation.y;
  }

  /**
   * Called when the model's contents have loaded, or changed.
   */
  onModelLoad(event: {url: string}) {
<<<<<<< HEAD
    this.frameModel();
    this.updateStaticShadow();
=======
    this.setShadowIntensity(this.shadowIntensity);
    if (this.shadow != null) {
      this.shadow.updateModel(this.model, this.shadowSoftness);
    }
    this.element[$needsRender]();
>>>>>>> dcc9f106
    this.dispatchEvent({type: 'model-load', url: event.url});
  }

  /**
   * Sets the shadow's intensity, lazily creating the shadow as necessary.
   */
  setShadowIntensity(shadowIntensity: number) {
    this.shadowIntensity = shadowIntensity;
    if (shadowIntensity > 0 && this.model.hasModel()) {
      if (this.shadow == null) {
        this.shadow = new Shadow(this.model, this.pivot, this.shadowSoftness);
        this.pivot.add(this.shadow);
        // this.showShadowHelper();
      }
      this.shadow.setIntensity(shadowIntensity);
    }
  }

  /**
   * Sets the shadow's softness by mapping a [0, 1] softness parameter to the
   * shadow's resolution. This involves reallocation, so it should not be
   * changed frequently. Softer shadows are cheaper to render.
   */
  setShadowSoftness(softness: number) {
    this.shadowSoftness = softness;
    if (this.shadow != null) {
      this.shadow.setSoftness(softness);
    }
  }

  /**
   * Renders a box representing the shadow camera, which is helpful in
   * debugging.
   */
  // showShadowHelper() {
  //   if (this.shadow != null) {
  //     const helper = new CameraHelper(this.shadow.shadow.camera);
  //     this.add(helper);
  //   }
  // }

  createSkyboxMesh(): Mesh {
    const geometry = new BoxBufferGeometry(1, 1, 1);
    geometry.removeAttribute('normal');
    geometry.removeAttribute('uv');
    const material = new ShaderMaterial({
      uniforms: {envMap: {value: null}, opacity: {value: 1.0}},
      vertexShader: ShaderLib.cube.vertexShader,
      fragmentShader: ShaderLib.cube.fragmentShader,
      side: BackSide,
      // Turn off the depth buffer so that even a small box still ends up
      // enclosing a scene of any size.
      depthTest: false,
      depthWrite: false,
      fog: false,
    });
    material.extensions = {
      derivatives: true,
      fragDepth: false,
      drawBuffers: false,
      shaderTextureLOD: false
    };
    const samplerUV = `
#define ENVMAP_TYPE_CUBE_UV
#define PI 3.14159265359
${cubeUVChunk}
uniform sampler2D envMap;
    `;
    material.onBeforeCompile = (shader: Shader) => {
      shader.fragmentShader =
          shader.fragmentShader.replace('uniform samplerCube tCube;', samplerUV)
              .replace(
                  'vec4 texColor = textureCube( tCube, vec3( tFlip * vWorldDirection.x, vWorldDirection.yz ) );',
                  'gl_FragColor = textureCubeUV( envMap, vWorldDirection, 0.0 );')
              .replace('gl_FragColor = mapTexelToLinear( texColor );', '');
    };
    const skyboxMesh = new Mesh(geometry, material);
    skyboxMesh.frustumCulled = false;
    // This centers the box on the camera, ensuring the view is not affected by
    // the camera's motion, which makes it appear inifitely large, as it should.
    skyboxMesh.onBeforeRender = function(_renderer, _scene, camera) {
      this.matrixWorld.copyPosition(camera.matrixWorld);
    };
    return skyboxMesh;
  }

  skyboxMaterial(): ShaderMaterial {
    return this.skyboxMesh.material as ShaderMaterial;
  }
}<|MERGE_RESOLUTION|>--- conflicted
+++ resolved
@@ -227,16 +227,12 @@
    * Called when the model's contents have loaded, or changed.
    */
   onModelLoad(event: {url: string}) {
-<<<<<<< HEAD
     this.frameModel();
-    this.updateStaticShadow();
-=======
     this.setShadowIntensity(this.shadowIntensity);
     if (this.shadow != null) {
       this.shadow.updateModel(this.model, this.shadowSoftness);
     }
     this.element[$needsRender]();
->>>>>>> dcc9f106
     this.dispatchEvent({type: 'model-load', url: event.url});
   }
 
