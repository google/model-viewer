/* @license
 * Copyright 2019 Google LLC. All Rights Reserved.
 * Licensed under the Apache License, Version 2.0 (the 'License');
 * you may not use this file except in compliance with the License.
 * You may obtain a copy of the License at
 *
 *     http://www.apache.org/licenses/LICENSE-2.0
 *
 * Unless required by applicable law or agreed to in writing, software
 * distributed under the License is distributed on an 'AS IS' BASIS,
 * WITHOUT WARRANTIES OR CONDITIONS OF ANY KIND, either express or implied.
 * See the License for the specific language governing permissions and
 * limitations under the License.
 */

<<<<<<< HEAD
import {BackSide, BoxBufferGeometry, Camera, CameraHelper, Color, Event as ThreeEvent, Mesh, Object3D, PerspectiveCamera, Scene, Shader, ShaderLib, ShaderMaterial, Vector3} from 'three';
=======
import {BackSide, BoxBufferGeometry, Camera, Color, Event as ThreeEvent, Mesh, Object3D, PerspectiveCamera, Scene, Shader, ShaderLib, ShaderMaterial, Vector3} from 'three';
>>>>>>> f5b5408d

import ModelViewerElementBase, {$needsRender} from '../model-viewer-base.js';
import {resolveDpr} from '../utilities.js';

import Model from './Model.js';
import {Renderer} from './Renderer.js';
import {cubeUVChunk} from './shader-chunk/cube_uv_reflection_fragment.glsl.js';
import {Shadow} from './Shadow.js';

export interface ModelLoadEvent extends ThreeEvent {
  url: string
}

export interface ModelSceneConfig {
  element: ModelViewerElementBase;
  canvas: HTMLCanvasElement;
  width: number;
  height: number;
  renderer: Renderer;
}

export type IlluminationRole = 'primary'|'secondary'

export const IlluminationRole: {[index: string]: IlluminationRole} = {
  Primary: 'primary',
  Secondary: 'secondary'
};

const $paused = Symbol('paused');

/**
 * A THREE.Scene object that takes a Model and CanvasHTMLElement and
 * constructs a framed scene based off of the canvas dimensions.
 * Provides lights and cameras to be used in a renderer.
 */
export class ModelScene extends Scene {
  private[$paused]: boolean = false;

  public aspect = 1;
  public canvas: HTMLCanvasElement;
  public renderer: Renderer;
  public shadow: Shadow|null = null;
  public shadowIntensity = 0;
  public pivot: Object3D;
  public pivotCenter: Vector3;
  public width = 1;
  public height = 1;
  public isVisible: boolean = false;
  public isDirty: boolean = false;
  public element: ModelViewerElementBase;
  public context: CanvasRenderingContext2D;
  public exposure = 1;
  public model: Model;
  public skyboxMesh: Mesh;
  public activeCamera: Camera;
  // These default camera values are never used, as they are reset once the
  // model is loaded and framing is computed.
  public camera = new PerspectiveCamera(45, 1, 0.1, 100);

  constructor({canvas, element, width, height, renderer}: ModelSceneConfig) {
    super();

    this.name = 'ModelScene';

    this.element = element;
    this.canvas = canvas;
    this.context = canvas.getContext('2d')!;
    this.renderer = renderer;

    this.model = new Model();
    // this.shadow = new StaticShadow();

    // These default camera values are never used, as they are reset once the
    // model is loaded and framing is computed.
    this.camera = new PerspectiveCamera(45, 1, 0.1, 100);
    this.camera.name = 'MainCamera';

    this.activeCamera = this.camera;
    this.pivot = new Object3D();
    this.pivot.name = 'Pivot';
    this.pivotCenter = new Vector3;

    this.skyboxMesh = this.createSkyboxMesh();

    this.add(this.pivot);
    this.pivot.add(this.model);

    this.setSize(width, height);
    this.background = new Color(0xffffff);

    this.model.addEventListener(
        'model-load', (event: any) => this.onModelLoad(event));
  }

  get paused() {
    return this[$paused];
  }

  pause() {
    this[$paused] = true;
  }

  resume() {
    this[$paused] = false;
  }

  /**
   * Sets the model via URL.
   */
  async setModelSource(
      source: string|null, progressCallback?: (progress: number) => void) {
    try {
      await this.model.setSource(source, progressCallback);
    } catch (e) {
      throw new Error(
          `Could not set model source to '${source}': ${e.message}`);
    }
  }

  /**
   * Receives the size of the 2D canvas element to make according
   * adjustments in the scene.
   */
  setSize(width: number, height: number) {
    if (width !== this.width || height !== this.height) {
      this.width = Math.max(width, 1);
      this.height = Math.max(height, 1);
      // In practice, invocations of setSize are throttled at the element level,
      // so no need to throttle here:
      const dpr = resolveDpr();
      this.canvas.width = this.width * dpr;
      this.canvas.height = this.height * dpr;
      this.canvas.style.width = `${this.width}px`;
      this.canvas.style.height = `${this.height}px`;
      this.aspect = this.width / this.height;

      // Immediately queue a render to happen at microtask timing. This is
      // necessary because setting the width and height of the canvas has the
      // side-effect of clearing it, and also if we wait for the next rAF to
      // render again we might get hit with yet-another-resize, or worse we
      // may not actually be marked as dirty and so render will just not
      // happen. Queuing a render to happen here means we will render twice on
      // a resize frame, but it avoids most of the visual artifacts associated
      // with other potential mitigations for this problem. See discussion in
      // https://github.com/GoogleWebComponents/model-viewer/pull/619 for
      // additional considerations.
      Promise.resolve().then(() => {
        this.renderer.render(performance.now());
      });
    }
  }

  /**
   * Returns the size of the corresponding canvas element.
   */
  getSize(): {width: number, height: number} {
    return {width: this.width, height: this.height};
  }

  resetModelPose() {
    this.model.position.set(0, 0, 0);
    this.model.rotation.set(0, 0, 0);
    this.model.scale.set(1, 1, 1);
  }

  /**
   * Returns the current camera.
   */
  getCamera(): Camera {
    return this.activeCamera;
  }

  /**
   * Sets the passed in camera to be used for rendering.
   */
  setCamera(camera: Camera) {
    this.activeCamera = camera;
  }

  /**
   * Sets the rotation of the model's pivot, around its pivotCenter point.
   */
  setPivotRotation(radiansY: number) {
    this.pivot.rotation.y = radiansY;
    this.pivot.position.x = -this.pivotCenter.x;
    this.pivot.position.z = -this.pivotCenter.z;
    this.pivot.position.applyAxisAngle(this.pivot.up, radiansY);
    this.pivot.position.x += this.pivotCenter.x;
    this.pivot.position.z += this.pivotCenter.z;
    if (this.shadow != null) {
      this.shadow.setRotation(radiansY);
    }
  }

  /**
   * Gets the current rotation value of the pivot
   */
  getPivotRotation(): number {
    return this.pivot.rotation.y;
  }

  /**
   * Called when the model's contents have loaded, or changed.
   */
  onModelLoad(event: {url: string}) {
    this.setShadowIntensity(this.shadowIntensity);
    this.element[$needsRender]();
    this.dispatchEvent({type: 'model-load', url: event.url});
  }

  /**
   * Sets the shadow's intensity, lazily creating the shadow as necessary.
   */
  setShadowIntensity(shadowIntensity: number) {
    this.shadowIntensity = shadowIntensity;
    if (shadowIntensity > 0 && this.model.hasModel()) {
      if (this.shadow == null) {
        this.shadow = new Shadow(this);
        // this.showShadowHelper();
      } else {
        this.shadow.setScene(this);
      }
      this.shadow.setIntensity(shadowIntensity);
    }
  }

  /**
   * Renders a box representing the shadow camera, which is helpful in
   * debugging.
   */
  showShadowHelper() {
    if (this.shadow != null) {
      const helper = new CameraHelper(this.shadow.shadow.camera);
      this.add(helper);
    }
  }

  createSkyboxMesh(): Mesh {
    const geometry = new BoxBufferGeometry(1, 1, 1);
    geometry.removeAttribute('normal');
    geometry.removeAttribute('uv');
    const material = new ShaderMaterial({
      uniforms: {envMap: {value: null}, opacity: {value: 1.0}},
      vertexShader: ShaderLib.cube.vertexShader,
      fragmentShader: ShaderLib.cube.fragmentShader,
      side: BackSide,
      // Turn off the depth buffer so that even a small box still ends up
      // enclosing a scene of any size.
      depthTest: false,
      depthWrite: false,
      fog: false,
    });
    material.extensions = {
      derivatives: true,
      fragDepth: false,
      drawBuffers: false,
      shaderTextureLOD: false
    };
    const samplerUV = `
#define ENVMAP_TYPE_CUBE_UV
#define PI 3.14159265359
${cubeUVChunk}
uniform sampler2D envMap;
    `;
    material.onBeforeCompile = (shader: Shader) => {
      shader.fragmentShader =
          shader.fragmentShader.replace('uniform samplerCube tCube;', samplerUV)
              .replace(
                  'vec4 texColor = textureCube( tCube, vec3( tFlip * vWorldDirection.x, vWorldDirection.yz ) );',
                  'gl_FragColor = textureCubeUV( envMap, vWorldDirection, 0.0 );')
              .replace('gl_FragColor = mapTexelToLinear( texColor );', '');
    };
    const skyboxMesh = new Mesh(geometry, material);
    skyboxMesh.frustumCulled = false;
    // This centers the box on the camera, ensuring the view is not affected by
    // the camera's motion, which makes it appear inifitely large, as it should.
    skyboxMesh.onBeforeRender = function(_renderer, _scene, camera) {
      this.matrixWorld.copyPosition(camera.matrixWorld);
    };
    return skyboxMesh;
  }

  skyboxMaterial(): ShaderMaterial {
    return this.skyboxMesh.material as ShaderMaterial;
  }
}<|MERGE_RESOLUTION|>--- conflicted
+++ resolved
@@ -13,11 +13,7 @@
  * limitations under the License.
  */
 
-<<<<<<< HEAD
 import {BackSide, BoxBufferGeometry, Camera, CameraHelper, Color, Event as ThreeEvent, Mesh, Object3D, PerspectiveCamera, Scene, Shader, ShaderLib, ShaderMaterial, Vector3} from 'three';
-=======
-import {BackSide, BoxBufferGeometry, Camera, Color, Event as ThreeEvent, Mesh, Object3D, PerspectiveCamera, Scene, Shader, ShaderLib, ShaderMaterial, Vector3} from 'three';
->>>>>>> f5b5408d
 
 import ModelViewerElementBase, {$needsRender} from '../model-viewer-base.js';
 import {resolveDpr} from '../utilities.js';
