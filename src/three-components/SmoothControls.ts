/*
 * Copyright 2018 Google Inc. All Rights Reserved.
 * Licensed under the Apache License, Version 2.0 (the 'License');
 * you may not use this file except in compliance with the License.
 * You may obtain a copy of the License at
 *
 *     http://www.apache.org/licenses/LICENSE-2.0
 *
 * Unless required by applicable law or agreed to in writing, software
 * distributed under the License is distributed on an 'AS IS' BASIS,
 * WITHOUT WARRANTIES OR CONDITIONS OF ANY KIND, either express or implied.
 * See the License for the specific language governing permissions and
 * limitations under the License.
 */

import {Camera, EventDispatcher, Quaternion, Spherical, Vector2, Vector3, Event} from 'three';

import {clamp, step} from '../utilities.js';

export type EventHandlingBehavior = 'prevent-all'|'prevent-handled';
export type InteractionPolicy = 'always-allow'|'allow-when-focused';
export type TouchMode = 'rotate'|'zoom';

export interface SmoothControlsOptions {
  // The closest the camera can be to the target
  minimumRadius?: number;
  // The farthest the camera can be from the target
  maximumRadius?: number;
  // The minimum angle between model-up and the camera polar position
  minimumPolarAngle?: number;
  // The maximum angle between model-up and the camera polar position
  maximumPolarAngle?: number;
  // The minimum angle between model-forward and the camera azimuthal position
  minimumAzimuthalAngle?: number;
  // The maximum angle between model-forward and the camera azimuthal position
  maximumAzimuthalAngle?: number;
  // The distance from the target orbital position where deceleration will begin
  decelerationMargin?: number;
  // The rate of acceleration as the camera starts to change orbital position
  // The value is measured in world-meters-per-frame-per-frame
  acceleration?: number;
  // A scalar in 0..1 that changes the dampening factor, corresponding to
  // factors from 0.05..0.3
  dampeningScale?: number;
  // Controls when events will be cancelled (always, or only when handled)
  eventHandlingBehavior?: EventHandlingBehavior;
  // Controls when interaction is allowed (always, or only when focused)
  interactionPolicy?: InteractionPolicy;
}

export const DEFAULT_OPTIONS = Object.freeze<SmoothControlsOptions>({
  minimumRadius: 8,
  maximumRadius: 32,
  minimumPolarAngle: Math.PI / 8,
  maximumPolarAngle: Math.PI - Math.PI / 8,
  minimumAzimuthalAngle: -Infinity,
  maximumAzimuthalAngle: Infinity,
  decelerationMargin: 0.25,
  acceleration: 0.15,
  dampeningScale: 0.5,
  eventHandlingBehavior: 'prevent-all',
  interactionPolicy: 'allow-when-focused'
});


/**
 * This quick and dirty helper allows us to use Vector3's magnitude
 * implementation without allocating temporary Vector3 instances.
 */
const magnitude = (() => {
  const vector3 = new Vector3();

  return (x: number, y: number, z: number) => vector3.set(x, y, z).length();
})();

// A Vector3 for holding interstitial values while converting Vector3 positions
// to spherical values. Should only be used as an internal implementation detail
// of the $positionToSpherical method on SmoothControls!
const vector3 = new Vector3();

// Internal orbital position state
const $options = Symbol('options');
const $upQuaternion = Symbol('upQuaternion');
const $upQuaternionInverse = Symbol('upQuaternionInverse');
const $spherical = Symbol('spherical');
const $targetSpherical = Symbol('targetSpherical');
const $velocity = Symbol('velocity');
const $dampeningFactor = Symbol('dampeningFactor');
const $touchMode = Symbol('touchMode');
const $previousPosition = Symbol('previousPosition');
const $canInteract = Symbol('canInteract');
const $interactionEnabled = Symbol('interactionEnabled');
<<<<<<< HEAD
const $zoomMeters = Symbol('zoomMeters');
=======
const $userAdjustOrbit = Symbol('userAdjustOrbit');
const $isUserChange = Symbol('isUserChange');
>>>>>>> 18c68154

// Pointer state
const $pointerIsDown = Symbol('pointerIsDown');
const $lastPointerPosition = Symbol('lastPointerPosition');
const $lastTouches = Symbol('lastTouches');

// Value conversion methods
const $pixelLengthToSphericalAngle = Symbol('pixelLengthToSphericalAngle');
const $positionToSpherical = Symbol('positionToSpherical');
const $sphericalToPosition = Symbol('sphericalToPosition');
const $twoTouchDistance = Symbol('twoTouchDistance');

// Event handlers
const $onMouseMove = Symbol('onMouseMove');
const $onMouseDown = Symbol('onMouseDown');
const $onMouseUp = Symbol('onMouseUp');
const $onTouchStart = Symbol('onTouchStart');
const $onTouchEnd = Symbol('onTouchEnd');
const $onTouchMove = Symbol('onTouchMove');
const $onWheel = Symbol('onWheel');
const $onKeyDown = Symbol('onKeyDown');
const $handlePointerMove = Symbol('handlePointerMove');
const $handlePointerDown = Symbol('handlePointerDown');
const $handlePointerUp = Symbol('handlePointerUp');
const $handleWheel = Symbol('handleWheel');
const $handleKey = Symbol('handleKey');

// Constants
const USER_INTERACTION_CHANGE_SOURCE = 'user-interaction';
const DEFAULT_INTERACTION_CHANGE_SOURCE = 'none';
const TOUCH_EVENT_RE = /^touch(start|end|move)$/;
const KEYBOARD_ORBIT_INCREMENT = Math.PI / 8;
const ORBIT_STEP_EDGE = 0.001;
const MAXIMUM_DAMPENING_FACTOR = 0.05;
const MINIMUM_DAMPENING_FACTOR = 0.3;
const FRAME_MILLISECONDS = 1000.0 / 60.0;
const TAU = 2 * Math.PI;
const UP = new Vector3(0, 1, 0);

export const KeyCode = {
  PAGE_UP: 33,
  PAGE_DOWN: 34,
  LEFT: 37,
  UP: 38,
  RIGHT: 39,
  DOWN: 40
};

/**
 * ChangEvents are dispatched whenever the camera position or orientation has changed
 */
export interface ChangeEvent extends Event {
  /**
   * determines what was the originating reason for the change event eg user or none 
   */
  source: string,
}

/**
 * SmoothControls is a Three.js helper for adding delightful pointer and
 * keyboard-based input to a staged Three.js scene. Its API is very similar to
 * OrbitControls, but it offers more opinionated (subjectively more delightful)
 * defaults, easy extensibility and subjectively better out-of-the-box keyboard
 * support.
 *
 * One important change compared to OrbitControls is that the `update` method
 * of SmoothControls must be invoked on every frame, otherwise the controls
 * will not have an effect.
 *
 * Another notable difference compared to OrbitControls is that SmoothControls
 * does not currently support panning (but probably will in a future revision).
 *
 * Like OrbitControls, SmoothControls assumes that the orientation of the camera
 * has been set in terms of position, rotation and scale, so it is important to
 * ensure that the camera's matrixWorld is in sync before using SmoothControls.
 */
export class SmoothControls extends EventDispatcher {
  private[$interactionEnabled]: boolean = false;

  private[$options]: SmoothControlsOptions;
  private[$upQuaternion]: Quaternion = new Quaternion();
  private[$upQuaternionInverse]: Quaternion = new Quaternion();
  private[$spherical]: Spherical = new Spherical();
  private[$targetSpherical]: Spherical = new Spherical();
  private[$previousPosition]: Vector3 = new Vector3();
  private[$isUserChange]: boolean = false;

  private[$pointerIsDown]: boolean = false;
  private[$lastPointerPosition]: Vector2 = new Vector2();
  private[$lastTouches]: TouchList;
  private[$touchMode]: TouchMode;

  private[$onMouseMove]: (event: Event) => void;
  private[$onMouseDown]: (event: Event) => void;
  private[$onMouseUp]: (event: Event) => void;
  private[$onWheel]: (event: Event) => void;
  private[$onKeyDown]: (event: Event) => void;

  private[$onTouchStart]: (event: Event) => void;
  private[$onTouchEnd]: (event: Event) => void;
  private[$onTouchMove]: (event: Event) => void;

  private[$velocity]: number = 0;
  private[$zoomMeters]: number = 1;

  // The target position that the camera will orbit around
  readonly target: Vector3 = new Vector3();

  constructor(readonly camera: Camera, readonly element: HTMLElement) {
    super();

    this[$upQuaternion].setFromUnitVectors(camera.up, UP);
    this[$upQuaternionInverse].copy(this[$upQuaternion]).inverse();

    this[$onMouseMove] = (event: Event) =>
        this[$handlePointerMove](event as MouseEvent);
    this[$onMouseDown] = (event: Event) =>
        this[$handlePointerDown](event as MouseEvent);
    this[$onMouseUp] = (event: Event) =>
        this[$handlePointerUp](event as MouseEvent);
    this[$onWheel] = (event: Event) => this[$handleWheel](event as WheelEvent);
    this[$onKeyDown] = (event: Event) =>
        this[$handleKey](event as KeyboardEvent);
    this[$onTouchStart] = (event: Event) =>
        this[$handlePointerDown](event as TouchEvent);
    this[$onTouchEnd] = (event: Event) =>
        this[$handlePointerUp](event as TouchEvent);
    this[$onTouchMove] = (event: Event) =>
        this[$handlePointerMove](event as TouchEvent);

    this[$previousPosition].copy(this.camera.position);
    this[$positionToSpherical](this.camera.position, this[$spherical]);
    this[$targetSpherical].copy(this[$spherical]);

    this[$options] = Object.assign({}, DEFAULT_OPTIONS);

    this.setOrbit();
  }

  get interactionEnabled(): boolean {
    return this[$interactionEnabled];
  }

  enableInteraction() {
    if (this[$interactionEnabled] === false) {
      const {element} = this;
      element.addEventListener('mousemove', this[$onMouseMove]);
      element.addEventListener('mousedown', this[$onMouseDown]);
      element.addEventListener('wheel', this[$onWheel]);
      element.addEventListener('keydown', this[$onKeyDown]);
      element.addEventListener('touchstart', this[$onTouchStart]);
      element.addEventListener('touchmove', this[$onTouchMove]);

      self.addEventListener('mouseup', this[$onMouseUp]);
      self.addEventListener('touchend', this[$onTouchEnd]);

      this.element.style.cursor = 'grab';
      this[$interactionEnabled] = true;
    }
  }

  disableInteraction() {
    if (this[$interactionEnabled] === true) {
      const {element} = this;

      element.removeEventListener('mousemove', this[$onMouseMove]);
      element.removeEventListener('mousedown', this[$onMouseDown]);
      element.removeEventListener('wheel', this[$onWheel]);
      element.removeEventListener('keydown', this[$onKeyDown]);
      element.removeEventListener('touchstart', this[$onTouchStart]);
      element.removeEventListener('touchmove', this[$onTouchMove]);

      self.removeEventListener('mouseup', this[$onMouseUp]);
      self.removeEventListener('touchend', this[$onTouchEnd]);

      element.style.cursor = '';
      this[$interactionEnabled] = false;
    }
  }

  /**
   * The options that are currently configured for the controls instance.
   */
  get options() {
    return this[$options];
  }

  /**
   * Copy the spherical values that represent the current camera orbital
   * position relative to the configured target into a provided Spherical
   * instance. If no Spherical is provided, a new Spherical will be allocated
   * to copy the values into. The Spherical that values are copied into is
   * returned.
   */
  getCameraSpherical(target: Spherical = new Spherical()) {
    return target.copy(this[$spherical]);
  }

  /**
   * Configure the options of the controls. Configured options will be
   * merged with whatever options have already been configured for this
   * controls instance.
   */
  applyOptions(options: SmoothControlsOptions) {
    Object.assign(this[$options], options);
    // Re-evaluates clamping based on potentially new values for min/max
    // polar, azimuth and radius:
    this.setOrbit();
    // Prevent interpolation in the case that any target spherical values
    // changed (preserving OrbitalControls behavior):
    this[$spherical].copy(this[$targetSpherical]);
  }

  updateZoom(framedHeight: number) {
    // Make zoom sensitivity scale with model size:
    this[$zoomMeters] = framedHeight / 10;
  }

  /**
   * Set the absolute orbital position of the camera relative to the configured
   * target. The change will be applied over a number of frames depending
   * on configured acceleration and dampening options.
   *
   * Returns true if invoking the method will result in the camera changing
   * position and/or rotation, otherwise false.
   */
  setOrbit(
      targetTheta: number = this[$targetSpherical].theta,
      targetPhi: number = this[$targetSpherical].phi,
      targetRadius: number = this[$targetSpherical].radius): boolean {
    const {
      minimumAzimuthalAngle,
      maximumAzimuthalAngle,
      minimumPolarAngle,
      maximumPolarAngle,
      minimumRadius,
      maximumRadius
    } = this[$options];

    const {theta, phi, radius} = this[$targetSpherical];

    const nextTheta =
        clamp(targetTheta, minimumAzimuthalAngle!, maximumAzimuthalAngle!);
    const nextPhi = clamp(targetPhi, minimumPolarAngle!, maximumPolarAngle!);
    const nextRadius = clamp(targetRadius, minimumRadius!, maximumRadius!);

    if (nextTheta === theta && nextPhi === phi && nextRadius === radius) {
      return false;
    }

    this[$targetSpherical].theta = nextTheta;
    this[$targetSpherical].phi = nextPhi;
    this[$targetSpherical].radius = nextRadius;
    this[$targetSpherical].makeSafe();

    this[$isUserChange] = false;

    return true;
  }

  setRadius(radius: number) {
    this[$targetSpherical].radius = radius;
    this.setOrbit();
  }

  /**
   * Adjust the orbital position of the camera relative to its current orbital
   * position.
   */
  adjustOrbit(deltaTheta: number, deltaPhi: number, deltaRadius: number):
      boolean {
    const {theta, phi, radius} = this[$targetSpherical];

    const targetTheta = theta - deltaTheta;
    const targetPhi = phi - deltaPhi;
    const targetRadius = radius + deltaRadius;
    
    return this.setOrbit(targetTheta, targetPhi, targetRadius);
  }

  /**
   * Go instantly to $targetSpherical
   */
  jumpToTarget() {
    this[$spherical].copy(this[$targetSpherical]);
    this.moveCamera();
  }

  /**
   * Update controls. In most cases, this will result in the camera
   * interpolating its position and rotation until it lines up with the
   * designated target orbital position.
   *
   * Time and delta are measured in milliseconds.
   */
  update(_time: number, delta: number) {
    if (this[$targetSpherical] === this[$spherical]) {
      return;
    }
    const deltaTheta = this[$targetSpherical].theta - this[$spherical].theta;
    const deltaPhi = this[$targetSpherical].phi - this[$spherical].phi;
    const deltaRadius =
        (this[$targetSpherical].radius - this[$spherical].radius) /
        this[$zoomMeters];
    const distance = magnitude(deltaTheta, deltaPhi, deltaRadius);
    const frames = delta / FRAME_MILLISECONDS;

    // Velocity represents a scale along [0, 1] that changes based on the
    // acceleration constraint. We only "apply" velocity when accelerating.
    // When decelerating, we apply dampening exclusively.
    const applyVelocity = distance > this[$options].decelerationMargin!;

    const nextVelocity =
        Math.min(this[$velocity] + this[$options].acceleration! * frames, 1.0);
    if (applyVelocity) {
      this[$velocity] = nextVelocity;
    } else if (this[$velocity] > 0) {
      this[$velocity] = Math.max(nextVelocity, 0.0);
    }

    const scale = this[$dampeningFactor] *
        (applyVelocity ? this[$velocity] * frames : frames);

    const scaledDeltaTheta = deltaTheta * scale;
    const scaledDeltaPhi = deltaPhi * scale;
    const scaledDeltaRadius = deltaRadius * scale;

    let incrementTheta =
        step(ORBIT_STEP_EDGE, Math.abs(scaledDeltaTheta)) * scaledDeltaTheta;
    let incrementPhi =
        step(ORBIT_STEP_EDGE, Math.abs(scaledDeltaPhi)) * scaledDeltaPhi;
    let incrementRadius =
        step(ORBIT_STEP_EDGE, Math.abs(scaledDeltaRadius)) * scaledDeltaRadius;

    // NOTE(cdata): If we evaluate enough frames at once, then there is the
    // possibility that the next incremental step will overshoot the target.
    // If that is the case, we just jump straight to the target:
    if (magnitude(incrementTheta, incrementPhi, incrementRadius) > distance) {
      incrementTheta = deltaTheta;
      incrementPhi = deltaPhi;
      incrementRadius = deltaRadius;
    }

    this[$spherical].theta += incrementTheta;
    this[$spherical].phi += incrementPhi;
    this[$spherical].radius += incrementRadius * this[$zoomMeters];

    this.moveCamera();
  }

  moveCamera() {
    // Derive the new camera position from the updated spherical:
    this[$spherical].makeSafe();
    this[$sphericalToPosition](this[$spherical], this.camera.position);

    this.camera.lookAt(this.target);

    // Dispatch change events only when the camera position changes due to
    // the spherical->position derivation:
    if (!this[$previousPosition].equals(this.camera.position)) {
      this[$previousPosition].copy(this.camera.position);

      const source = this[$isUserChange] ? USER_INTERACTION_CHANGE_SOURCE : DEFAULT_INTERACTION_CHANGE_SOURCE;

      this.dispatchEvent({type: 'change', source});
    } else {
      this[$targetSpherical].copy(this[$spherical]);
    }
  }

  private get[$canInteract](): boolean {
    if (this[$options].interactionPolicy == 'allow-when-focused') {
      const rootNode = this.element.getRootNode() as Document | ShadowRoot;
      return rootNode.activeElement === this.element;
    }

    return this[$options].interactionPolicy === 'always-allow';
  }

  private get[$dampeningFactor](): number {
    return MINIMUM_DAMPENING_FACTOR -
        this[$options].dampeningScale! *
        (MINIMUM_DAMPENING_FACTOR - MAXIMUM_DAMPENING_FACTOR)
  }

  private[$userAdjustOrbit](deltaTheta: number, deltaPhi: number, deltaRadius: number): boolean {
    const handled = this.adjustOrbit(deltaTheta, deltaPhi, deltaRadius);

    this[$isUserChange] = true;

    return handled;
  }

  private[$pixelLengthToSphericalAngle](pixelLength: number): number {
    return TAU * pixelLength / this.element.clientHeight;
  }

  private[$positionToSpherical](position: Vector3, spherical: Spherical) {
    vector3.copy(position).sub(this.target);
    vector3.applyQuaternion(this[$upQuaternion]);

    spherical.setFromVector3(vector3);
    spherical.radius = vector3.length();
  }

  private[$sphericalToPosition](spherical: Spherical, position: Vector3) {
    position.setFromSpherical(spherical);
    position.applyQuaternion(this[$upQuaternionInverse]);
    position.add(this.target);
  }

  private[$twoTouchDistance](touchOne: Touch, touchTwo: Touch): number {
    const {clientX: xOne, clientY: yOne} = touchOne;
    const {clientX: xTwo, clientY: yTwo} = touchTwo;
    const xDelta = xTwo - xOne;
    const yDelta = yTwo - yOne;

    return Math.sqrt(xDelta * xDelta + yDelta * yDelta);
  }

  private[$handlePointerMove](event: MouseEvent|TouchEvent) {
    if (!this[$pointerIsDown] || !this[$canInteract]) {
      return;
    }

    let handled = false;

    // NOTE(cdata): We test event.type as some browsers do not have a global
    // TouchEvent contructor.
    if (TOUCH_EVENT_RE.test(event.type)) {
      const {touches} = event as TouchEvent;

      switch (this[$touchMode]) {
        case 'zoom':
          if (this[$lastTouches].length > 1 && touches.length > 1) {
            const lastTouchDistance = this[$twoTouchDistance](
                this[$lastTouches][0], this[$lastTouches][1]);
            const touchDistance =
                this[$twoTouchDistance](touches[0], touches[1]);
            const radiusDelta = -1 * this[$zoomMeters] *
                (touchDistance - lastTouchDistance) / 10.0;

            handled = this[$userAdjustOrbit](0, 0, radiusDelta);
          }

          break;
        case 'rotate':
          const {clientX: xOne, clientY: yOne} = this[$lastTouches][0];
          const {clientX: xTwo, clientY: yTwo} = touches[0];

          const deltaTheta = this[$pixelLengthToSphericalAngle](xTwo - xOne);
          const deltaPhi = this[$pixelLengthToSphericalAngle](yTwo - yOne);

          handled = this[$userAdjustOrbit](deltaTheta, deltaPhi, 0)

          break;
      }

      this[$lastTouches] = touches;
    } else {
      const {clientX: x, clientY: y} = event as MouseEvent;

      const deltaTheta =
          this[$pixelLengthToSphericalAngle](x - this[$lastPointerPosition].x);
      const deltaPhi =
          this[$pixelLengthToSphericalAngle](y - this[$lastPointerPosition].y);

      handled = this[$userAdjustOrbit](deltaTheta, deltaPhi, 0.0);

      this[$lastPointerPosition].set(x, y);
    }

    if ((handled || this[$options].eventHandlingBehavior === 'prevent-all') &&
        event.cancelable) {
      event.preventDefault();
    };
  }

  private[$handlePointerDown](event: MouseEvent|TouchEvent) {
    this[$pointerIsDown] = true;

    if (TOUCH_EVENT_RE.test(event.type)) {
      const {touches} = event as TouchEvent;

      switch (touches.length) {
        default:
        case 1:
          this[$touchMode] = 'rotate';
          break;
        case 2:
          this[$touchMode] = 'zoom';
          break;
      }

      this[$lastTouches] = touches;
    } else {
      const {clientX: x, clientY: y} = event as MouseEvent;
      this[$lastPointerPosition].set(x, y);
      this.element.style.cursor = 'grabbing';
    }
  }

  private[$handlePointerUp](_event: MouseEvent|TouchEvent) {
    this.element.style.cursor = 'grab';
    this[$pointerIsDown] = false;
  }

  private[$handleWheel](event: Event) {
    if (!this[$canInteract]) {
      return;
    }

    const deltaRadius = (event as WheelEvent).deltaY * this[$zoomMeters] / 10.0;

    if ((this[$userAdjustOrbit](0, 0, deltaRadius) ||
         this[$options].eventHandlingBehavior === 'prevent-all') &&
        event.cancelable) {
      event.preventDefault();
    }
  }

  private[$handleKey](event: KeyboardEvent) {
    // We track if the key is actually one we respond to, so as not to
    // accidentally clober unrelated key inputs when the <model-viewer> has
    // focus and eventHandlingBehavior is set to 'prevent-all'.
    let relevantKey = false;
    let handled = false;

    switch (event.keyCode) {
      case KeyCode.PAGE_UP:
        relevantKey = true;
<<<<<<< HEAD
        handled = this.adjustOrbit(0, 0, this[$zoomMeters]);
        break;
      case KeyCode.PAGE_DOWN:
        relevantKey = true;
        handled = this.adjustOrbit(0, 0, -1 * this[$zoomMeters]);
=======
        handled = this[$userAdjustOrbit](0, 0, 1);
        break;
      case KeyCode.PAGE_DOWN:
        relevantKey = true;
        handled = this[$userAdjustOrbit](0, 0, -1);
>>>>>>> 18c68154
        break;
      case KeyCode.UP:
        relevantKey = true;
        handled = this[$userAdjustOrbit](0, -KEYBOARD_ORBIT_INCREMENT, 0);
        break;
      case KeyCode.DOWN:
        relevantKey = true;
        handled = this[$userAdjustOrbit](0, KEYBOARD_ORBIT_INCREMENT, 0);
        break;
      case KeyCode.LEFT:
        relevantKey = true;
        handled = this[$userAdjustOrbit](-KEYBOARD_ORBIT_INCREMENT, 0, 0);
        break;
      case KeyCode.RIGHT:
        relevantKey = true;
        handled = this[$userAdjustOrbit](KEYBOARD_ORBIT_INCREMENT, 0, 0);
        break;
    }

    if (relevantKey &&
        (handled || this[$options].eventHandlingBehavior === 'prevent-all') &&
        event.cancelable) {
      event.preventDefault();
    }
  }
}<|MERGE_RESOLUTION|>--- conflicted
+++ resolved
@@ -13,7 +13,7 @@
  * limitations under the License.
  */
 
-import {Camera, EventDispatcher, Quaternion, Spherical, Vector2, Vector3, Event} from 'three';
+import {Camera, Event, EventDispatcher, Quaternion, Spherical, Vector2, Vector3} from 'three';
 
 import {clamp, step} from '../utilities.js';
 
@@ -90,12 +90,9 @@
 const $previousPosition = Symbol('previousPosition');
 const $canInteract = Symbol('canInteract');
 const $interactionEnabled = Symbol('interactionEnabled');
-<<<<<<< HEAD
 const $zoomMeters = Symbol('zoomMeters');
-=======
 const $userAdjustOrbit = Symbol('userAdjustOrbit');
 const $isUserChange = Symbol('isUserChange');
->>>>>>> 18c68154
 
 // Pointer state
 const $pointerIsDown = Symbol('pointerIsDown');
@@ -145,11 +142,13 @@
 };
 
 /**
- * ChangEvents are dispatched whenever the camera position or orientation has changed
+ * ChangEvents are dispatched whenever the camera position or orientation has
+ * changed
  */
 export interface ChangeEvent extends Event {
   /**
-   * determines what was the originating reason for the change event eg user or none 
+   * determines what was the originating reason for the change event eg user or
+   * none
    */
   source: string,
 }
@@ -372,7 +371,7 @@
     const targetTheta = theta - deltaTheta;
     const targetPhi = phi - deltaPhi;
     const targetRadius = radius + deltaRadius;
-    
+
     return this.setOrbit(targetTheta, targetPhi, targetRadius);
   }
 
@@ -458,7 +457,8 @@
     if (!this[$previousPosition].equals(this.camera.position)) {
       this[$previousPosition].copy(this.camera.position);
 
-      const source = this[$isUserChange] ? USER_INTERACTION_CHANGE_SOURCE : DEFAULT_INTERACTION_CHANGE_SOURCE;
+      const source = this[$isUserChange] ? USER_INTERACTION_CHANGE_SOURCE :
+                                           DEFAULT_INTERACTION_CHANGE_SOURCE;
 
       this.dispatchEvent({type: 'change', source});
     } else {
@@ -481,7 +481,8 @@
         (MINIMUM_DAMPENING_FACTOR - MAXIMUM_DAMPENING_FACTOR)
   }
 
-  private[$userAdjustOrbit](deltaTheta: number, deltaPhi: number, deltaRadius: number): boolean {
+  private[$userAdjustOrbit](
+      deltaTheta: number, deltaPhi: number, deltaRadius: number): boolean {
     const handled = this.adjustOrbit(deltaTheta, deltaPhi, deltaRadius);
 
     this[$isUserChange] = true;
@@ -627,19 +628,11 @@
     switch (event.keyCode) {
       case KeyCode.PAGE_UP:
         relevantKey = true;
-<<<<<<< HEAD
-        handled = this.adjustOrbit(0, 0, this[$zoomMeters]);
+        handled = this[$userAdjustOrbit](0, 0, this[$zoomMeters]);
         break;
       case KeyCode.PAGE_DOWN:
         relevantKey = true;
-        handled = this.adjustOrbit(0, 0, -1 * this[$zoomMeters]);
-=======
-        handled = this[$userAdjustOrbit](0, 0, 1);
-        break;
-      case KeyCode.PAGE_DOWN:
-        relevantKey = true;
-        handled = this[$userAdjustOrbit](0, 0, -1);
->>>>>>> 18c68154
+        handled = this[$userAdjustOrbit](0, 0, -1 * this[$zoomMeters]);
         break;
       case KeyCode.UP:
         relevantKey = true;
