--- conflicted
+++ resolved
@@ -139,9 +139,7 @@
 
     if (gltf.scene != null) {
       gltf.scene.traverse((node: Object3D) => {
-<<<<<<< HEAD
         node.castShadow = true;
-=======
         // Three.js seems to cull some animated models incorrectly. Since we
         // expect to view our whole scene anyway, we turn off the frustum
         // culling optimization here.
@@ -149,7 +147,6 @@
         // Animations for objects without names target their UUID instead. When
         // objects are cloned, they get new UUIDs which the animation can't
         // find. To fix this, we assign their UUID as their name.
->>>>>>> ad2c7137
         if (!node.name) {
           node.name = node.uuid;
         }
