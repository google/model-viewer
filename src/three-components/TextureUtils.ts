--- conflicted
+++ resolved
@@ -19,13 +19,6 @@
 
 import {CubemapGenerator} from '../third_party/three/EquirectangularToCubeGenerator.js';
 import {RGBELoader} from '../third_party/three/RGBELoader.js';
-<<<<<<< HEAD
-import {Activity, ProgressTracker} from '../utilities/progress-tracker.js';
-
-import EnvironmentMapGenerator from './EnvironmentMapGenerator.js';
-
-const targetCache = new Map<string, WebGLRenderTarget>();
-=======
 import {ProgressTracker} from '../utilities/progress-tracker.js';
 
 import EnvironmentMapGenerator from './EnvironmentMapGenerator.js';
@@ -34,7 +27,6 @@
   environmentMap: WebGLRenderTarget;
   skybox: WebGLRenderTargetCube|null;
 }
->>>>>>> 6a520783
 
 export interface EnvironmentGenerationConfig {
   progressTracker?: ProgressTracker;
@@ -48,8 +40,6 @@
 const ldrLoader = new TextureLoader();
 const hdrLoader = new RGBELoader();
 
-<<<<<<< HEAD
-=======
 const $environmentMapCache = Symbol('environmentMapCache');
 const $skyboxCache = Symbol('skyboxCache');
 const $generatedEnvironmentMap = Symbol('generatedEnvironmentMap');
@@ -60,7 +50,6 @@
     Symbol('loadEnvironmentMapFromSkyboxUrl');
 const $loadGeneratedEnvironmentMap = Symbol('loadGeneratedEnvironmentMap');
 
->>>>>>> 6a520783
 export interface TextureUtilsConfig {
   cubemapSize?: number;
   pmremSamples?: number;
@@ -83,15 +72,11 @@
 export default class TextureUtils extends EventDispatcher {
   private config: TextureUtilsConfig;
   private renderer: WebGLRenderer;
-<<<<<<< HEAD
-  private environmentMapGenerator: EnvironmentMapGenerator|null = null;
-=======
 
   private[$generatedEnvironmentMap]: WebGLRenderTarget|null = null;
 
   private[$environmentMapCache] = new Map<string, Promise<WebGLRenderTarget>>();
   private[$skyboxCache] = new Map<string, Promise<WebGLRenderTargetCube>>();
->>>>>>> 6a520783
 
   /**
    * @param {THREE.WebGLRenderer} renderer
@@ -183,41 +168,6 @@
    */
   async generateEnvironmentMapAndSkybox(
       skyboxUrl: string|null = null, environmentMapUrl: string|null = null,
-<<<<<<< HEAD
-      options: EnvironmentGenerationConfig = {}): Promise<{
-    environmentMap: WebGLRenderTarget,
-    skybox: WebGLRenderTargetCube|null
-  }> {
-    const {progressTracker} = options;
-    let updateGenerationProgress: Activity|((...args: any[]) => void) =
-        () => {};
-
-    let skyboxLoads: Promise<WebGLRenderTargetCube|null> =
-        Promise.resolve(null);
-    let environmentMapLoads: Promise<WebGLRenderTarget|null> =
-        Promise.resolve(null);
-
-    let skybox: WebGLRenderTargetCube|null = null;
-    let environmentMap: WebGLRenderTarget|null = null;
-
-    try {
-      let environmentMapWasGenerated = false;
-
-      // If we have a specific environment URL, attempt to load it as a cubemap
-      // The case for this is that the user intends for the IBL to be different
-      // from the scene background (which may be a skybox or solid color).
-      if (!!environmentMapUrl && !targetCache.has(environmentMapUrl + ':env')) {
-        environmentMapLoads = this.loadEquirectAsCubeMap(
-            environmentMapUrl,
-            progressTracker ? progressTracker.beginActivity() : () => {});
-      }
-
-      // If we have a skybox URL, attempt to load it as a cubemap
-      if (!!skyboxUrl && !targetCache.has(skyboxUrl)) {
-        skyboxLoads = this.loadEquirectAsCubeMap(
-            skyboxUrl,
-            progressTracker ? progressTracker.beginActivity() : () => {});
-=======
       options: EnvironmentGenerationConfig = {}):
       Promise<EnvironmentMapAndSkybox> {
     const {progressTracker} = options;
@@ -232,7 +182,6 @@
       // If we have a skybox URL, attempt to load it as a cubemap
       if (!!skyboxUrl) {
         skyboxLoads = this[$loadSkyboxFromUrl](skyboxUrl, progressTracker);
->>>>>>> 6a520783
       }
 
       if (!!environmentMapUrl) {
@@ -251,64 +200,108 @@
       const [environmentMap, skybox] =
           await Promise.all([environmentMapLoads, skyboxLoads]);
 
-<<<<<<< HEAD
-      if (!!skyboxUrl) {
-        if (targetCache.has(skyboxUrl)) {
-          skybox = targetCache.get(skyboxUrl)!;
-        } else {
-          targetCache.set(skyboxUrl, skybox!);
-        }
-      }
-
-      if (environmentMapUrl == null) {
-        if (skybox != null) {
-          // Infer the environment from the skybox if we have one:
-          environmentMapUrl = skyboxUrl + ':env';
-          environmentMap = skybox;
-        } else {
-          // Otherwise, no skybox URL was specified, so fall back to
-          // generating the environment:
-          environmentMapUrl = 'generated:env';
-          if (!targetCache.has(environmentMapUrl)) {
-            this.environmentMapGenerator =
-                new EnvironmentMapGenerator(this.renderer);
-            environmentMap = this.environmentMapGenerator.generate();
-            this.gaussianBlur(environmentMap);
-            environmentMapWasGenerated = true;
-          }
-        }
-      } else {
-        environmentMapUrl = environmentMapUrl + ':env';
-      }
-
-      // Apply the PMREM pass to the environment, which produces a distinct
-      // texture from the source:
-      if (targetCache.has(environmentMapUrl)) {
-        environmentMap = targetCache.get(environmentMapUrl)!;
-      } else {
-        const nonPmremEnvironmentMap = environmentMap!.texture;
-        environmentMap = this.pmremPass(nonPmremEnvironmentMap);
-        targetCache.set(environmentMapUrl, environmentMap);
-
-        // If the source was generated, then we should dispose of it right away
-        if (environmentMapWasGenerated) {
-          nonPmremEnvironmentMap.dispose();
-        }
-      }
-=======
       return {environmentMap, skybox};
     } finally {
       updateGenerationProgress(1.0);
     }
   }
 
-  gaussianBlur(cubeMap: Texture, standardDeviationRadians: number = 0.04) {
+  /**
+   * Loads a WebGLRenderTargetCube from a given URL. The render target in this
+   * case will be assumed to be used as a skybox.
+   */
+  private[$loadSkyboxFromUrl](url: string, progressTracker?: ProgressTracker):
+      Promise<WebGLRenderTargetCube> {
+    if (!this[$skyboxCache].has(url)) {
+      const progressCallback =
+          progressTracker ? progressTracker.beginActivity() : () => {};
+      this[$skyboxCache].set(
+          url, this.loadEquirectAsCubeMap(url, progressCallback));
+    }
+
+    return this[$skyboxCache].get(url)!;
+  }
+
+  /**
+   * Loads a WebGLRenderTarget from a given URL. The render target in this
+   * case will be assumed to be used as an environment map.
+   */
+  private[$loadEnvironmentMapFromUrl](
+      url: string,
+      progressTracker?: ProgressTracker): Promise<WebGLRenderTarget> {
+    if (!this[$environmentMapCache].has(url)) {
+      const progressCallback =
+          progressTracker ? progressTracker.beginActivity() : () => {};
+      const environmentMapLoads =
+          this.loadEquirectAsCubeMap(url, progressCallback)
+              .then(interstitialEnvironmentMap => {
+                const environmentMap =
+                    this.pmremPass(interstitialEnvironmentMap.texture);
+                // In this case, we don't care about the interstitial
+                // environment map because it will never be used for anything,
+                // so dispose of it right away:
+                interstitialEnvironmentMap.dispose();
+                return environmentMap;
+              });
+
+      this[$environmentMapCache].set(url, environmentMapLoads);
+    }
+
+    return this[$environmentMapCache].get(url)!;
+  }
+
+  /**
+   * Loads a skybox from a given URL, then PMREM is applied to the
+   * skybox texture and the resulting WebGLRenderTarget is returned,
+   * with the assumption that it will be used as an environment map.
+   */
+  private[$loadEnvironmentMapFromSkyboxUrl](
+      url: string,
+      progressTracker?: ProgressTracker): Promise<WebGLRenderTarget> {
+    if (!this[$environmentMapCache].has(url)) {
+      const skyboxLoads = this[$loadSkyboxFromUrl](url, progressTracker);
+      const environmentMapLoads =
+          skyboxLoads.then(skybox => this.pmremPass(skybox.texture));
+
+      this[$environmentMapCache].set(url, environmentMapLoads);
+    }
+
+    return this[$environmentMapCache].get(url)!;
+  }
+
+  /**
+   * Loads a dynamically generated environment map.
+   */
+  private[$loadGeneratedEnvironmentMap](): Promise<WebGLRenderTarget> {
+    if (this[$generatedEnvironmentMap] == null) {
+      const environmentMapGenerator =
+          new EnvironmentMapGenerator(this.renderer);
+      const interstitialEnvironmentMap = environmentMapGenerator.generate();
+
+      this.gaussianBlur(interstitialEnvironmentMap);
+
+      this[$generatedEnvironmentMap] =
+          this.pmremPass(interstitialEnvironmentMap.texture);
+
+      // We should only ever generate this map once, and we will not be using
+      // the environment map as a skybox, so go ahead and dispose of all
+      // interstitial artifacts:
+      interstitialEnvironmentMap.dispose();
+      environmentMapGenerator.dispose();
+    }
+
+    return Promise.resolve(this[$generatedEnvironmentMap]!);
+  }
+
+  gaussianBlur(
+      cubeTarget: WebGLRenderTargetCube,
+      standardDeviationRadians: number = 0.04) {
     const blurScene = new Scene();
 
     const geometry = new BoxBufferGeometry();
     geometry.removeAttribute('uv');
 
-    const cubeResolution = cubeMap.image == null ? 256 : cubeMap.image[0].width;
+    const cubeResolution = cubeTarget.width;
     const standardDeviations = 3;
     const n = Math.ceil(
         standardDeviations * standardDeviationRadians * cubeResolution * 2 /
@@ -376,175 +369,6 @@
     blurScene.add(new Mesh(geometry, blurMaterial));
 
     const blurCamera = new CubeCamera(0.1, 100, cubeResolution);
-    blurCamera.renderTarget.texture.type = UnsignedByteType;
-    blurCamera.renderTarget.texture.format = RGBEFormat;
-    blurCamera.renderTarget.texture.encoding = RGBEEncoding;
-    blurCamera.renderTarget.texture.magFilter = NearestFilter;
-    blurCamera.renderTarget.texture.minFilter = NearestFilter;
-    blurCamera.renderTarget.texture.generateMipmaps = false;
-
-    var gammaOutput = this.renderer.gammaOutput;
-    var toneMapping = this.renderer.toneMapping;
-    var toneMappingExposure = this.renderer.toneMappingExposure;
->>>>>>> 6a520783
-
-    this.renderer.toneMapping = LinearToneMapping;
-    this.renderer.toneMappingExposure = 1.0;
-    this.renderer.gammaOutput = false;
-
-    blurMaterial.uniforms.latitudinal.value = false;
-    blurMaterial.uniforms.tCube.value = cubeMap;
-    blurCamera.update(this.renderer, blurScene);
-
-    blurMaterial.uniforms.latitudinal.value = true;
-    blurMaterial.uniforms.tCube.value = blurCamera.renderTarget.texture;
-    blurCamera.renderTarget.texture = cubeMap;
-    blurCamera.update(this.renderer, blurScene);
-
-    this.renderer.toneMapping = toneMapping;
-    this.renderer.toneMappingExposure = toneMappingExposure;
-    this.renderer.gammaOutput = gammaOutput;
-  }
-
-  /**
-   * Loads a WebGLRenderTargetCube from a given URL. The render target in this
-   * case will be assumed to be used as a skybox.
-   */
-  private[$loadSkyboxFromUrl](url: string, progressTracker?: ProgressTracker):
-      Promise<WebGLRenderTargetCube> {
-    if (!this[$skyboxCache].has(url)) {
-      const progressCallback =
-          progressTracker ? progressTracker.beginActivity() : () => {};
-      this[$skyboxCache].set(
-          url, this.loadEquirectAsCubeMap(url, progressCallback));
-    }
-
-    return this[$skyboxCache].get(url)!;
-  }
-
-  /**
-   * Loads a WebGLRenderTarget from a given URL. The render target in this
-   * case will be assumed to be used as an environment map.
-   */
-  private[$loadEnvironmentMapFromUrl](
-      url: string,
-      progressTracker?: ProgressTracker): Promise<WebGLRenderTarget> {
-    if (!this[$environmentMapCache].has(url)) {
-      const progressCallback =
-          progressTracker ? progressTracker.beginActivity() : () => {};
-      const environmentMapLoads =
-          this.loadEquirectAsCubeMap(url, progressCallback)
-              .then(interstitialEnvironmentMap => {
-                const environmentMap =
-                    this.pmremPass(interstitialEnvironmentMap.texture);
-                // In this case, we don't care about the interstitial
-                // environment map because it will never be used for anything,
-                // so dispose of it right away:
-                interstitialEnvironmentMap.dispose();
-                return environmentMap;
-              });
-
-      this[$environmentMapCache].set(url, environmentMapLoads);
-    }
-
-    return this[$environmentMapCache].get(url)!;
-  }
-
-  /**
-   * Loads a skybox from a given URL, then PMREM is applied to the
-   * skybox texture and the resulting WebGLRenderTarget is returned,
-   * with the assumption that it will be used as an environment map.
-   */
-  private[$loadEnvironmentMapFromSkyboxUrl](
-      url: string,
-      progressTracker?: ProgressTracker): Promise<WebGLRenderTarget> {
-    if (!this[$environmentMapCache].has(url)) {
-      const skyboxLoads = this[$loadSkyboxFromUrl](url, progressTracker);
-      const environmentMapLoads =
-          skyboxLoads.then(skybox => this.pmremPass(skybox.texture));
-
-      this[$environmentMapCache].set(url, environmentMapLoads);
-    }
-
-    return this[$environmentMapCache].get(url)!;
-  }
-
-  gaussianBlur(
-      cubeTarget: WebGLRenderTargetCube,
-      standardDeviationRadians: number = 0.04) {
-    const blurScene = new Scene();
-
-    const geometry = new BoxBufferGeometry();
-    geometry.removeAttribute('uv');
-
-    const cubeResolution = cubeTarget.width;
-    const standardDeviations = 3;
-    const n = Math.ceil(
-        standardDeviations * standardDeviationRadians * cubeResolution * 2 /
-        Math.PI);
-    const inverseIntegral =
-        standardDeviations / ((n - 1) * Math.sqrt(2 * Math.PI));
-    let weights = [];
-    for (let i = 0; i < n; ++i) {
-      const x = standardDeviations * i / (n - 1);
-      weights.push(inverseIntegral * Math.exp(-x * x / 2));
-    }
-
-    const blurMaterial = new ShaderMaterial({
-      uniforms: {
-        tCube: {value: null},
-        latitudinal: {value: false},
-        weights: {value: weights},
-        dTheta: {value: standardDeviationRadians * standardDeviations / (n - 1)}
-      },
-      vertexShader: `
-        varying vec3 vWorldDirection;
-        #include <common>
-        void main() {
-          vWorldDirection = transformDirection( position, modelMatrix );
-          #include <begin_vertex>
-          #include <project_vertex>
-          gl_Position.z = gl_Position.w;
-        }
-      `,
-      fragmentShader: `
-        const float n = ${n.toFixed(1)};
-        uniform float weights[${n}]; 
-        uniform samplerCube tCube;
-        uniform bool latitudinal;
-        uniform float dTheta;
-        varying vec3 vWorldDirection;
-        void main() {
-          vec4 texColor = vec4(0.0);
-          for (float i = 1.0 - n; i < n; i++) {
-            vec3 sampleDirection = vWorldDirection;
-            float xz = length(sampleDirection.xz);
-            float weight = weights[int(abs(i))];
-            if (latitudinal) {
-              float diTheta = dTheta * i / xz;
-              mat2 R = mat2(cos(diTheta), sin(diTheta), -sin(diTheta), cos(diTheta));
-              sampleDirection.xz = R * sampleDirection.xz;
-              texColor += weight * RGBEToLinear(textureCube(tCube, sampleDirection));
-            } else {
-              float diTheta = dTheta * i;
-              mat2 R = mat2(cos(diTheta), sin(diTheta), -sin(diTheta), cos(diTheta));
-              vec2 xzY = R * vec2(xz, sampleDirection.y);
-              sampleDirection.xz *= xzY.x / xz;
-              sampleDirection.y = xzY.y;
-              texColor += weight * RGBEToLinear(textureCube(tCube, sampleDirection));
-            }
-          }
-          gl_FragColor = linearToOutputTexel(texColor);
-        }
-      `,
-      side: BackSide,
-      depthTest: false,
-      depthWrite: false
-    });
-
-    blurScene.add(new Mesh(geometry, blurMaterial));
-
-    const blurCamera = new CubeCamera(0.1, 100, cubeResolution);
     const tempTarget = blurCamera.renderTarget;
     tempTarget.texture.type = UnsignedByteType;
     tempTarget.texture.format = RGBEFormat;
@@ -578,31 +402,6 @@
   }
 
   /**
-   * Loads a dynamically generated environment map.
-   */
-  private[$loadGeneratedEnvironmentMap](): Promise<WebGLRenderTarget> {
-    if (this[$generatedEnvironmentMap] == null) {
-      const environmentMapGenerator =
-          new EnvironmentMapGenerator(this.renderer);
-      const interstitialEnvironmentMap = environmentMapGenerator.generate();
-
-      this.gaussianBlur(interstitialEnvironmentMap.texture);
-
-      this[$generatedEnvironmentMap] =
-          this.pmremPass(interstitialEnvironmentMap.texture);
-
-      // We should only ever generate this map once, and we will not be using
-      // the environment map as a skybox, so go ahead and dispose of all
-      // interstitial artifacts:
-      interstitialEnvironmentMap.dispose();
-      environmentMapGenerator.dispose();
-    }
-
-    return Promise.resolve(this[$generatedEnvironmentMap]!);
-  }
-
-
-  /**
    * Takes a cube-ish (@see equirectangularToCubemap) texture and
    * returns a texture of the prefiltered mipmapped radiance environment map
    * to be used as environment maps in models.
@@ -631,17 +430,6 @@
     return renderTarget;
   }
 
-<<<<<<< HEAD
-  dispose() {
-    // NOTE(cdata): In the case that the generators are invoked with
-    // an incorrect texture, the generators will throw when we attempt to
-    // dispose of them because the framebuffer has not been created yet but
-    // the implementation does not guard for this correctly:
-    try {
-      if (this.environmentMapGenerator != null) {
-        this.environmentMapGenerator.dispose();
-        (this as any).environmentMapGenerator = null;
-=======
   async dispose() {
     for (const environmentMapLoads of this[$environmentMapCache].values()) {
       const environmentMap = await environmentMapLoads;
@@ -656,7 +444,6 @@
       const skybox = await skyboxLoads;
       if (skybox != null) {
         skybox.dispose();
->>>>>>> 6a520783
       }
     }
 
