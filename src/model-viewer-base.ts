--- conflicted
+++ resolved
@@ -56,6 +56,7 @@
 export const $onModelLoad = Symbol('onModelLoad');
 export const $onResize = Symbol('onResize');
 export const $onUserModelOrbit = Symbol('onUserModelOrbit');
+export const $renderer = Symbol('renderer');
 export const $progressTracker = Symbol('progressTracker');
 export const $getLoaded = Symbol('getLoaded');
 export const $getModelIsVisible = Symbol('getModelIsVisible');
@@ -126,13 +127,10 @@
     return this[$getLoaded]();
   }
 
-<<<<<<< HEAD
-=======
   get[$renderer]() {
     return Renderer.singleton;
   }
 
->>>>>>> a2b04c1b
   /** @export */
   get modelIsVisible() {
     return this[$getModelIsVisible]();
@@ -179,16 +177,8 @@
     }
 
     // Create the underlying ModelScene.
-    this[$scene] = new ModelScene({
-      canvas: this[$canvas],
-      element: this,
-      width,
-      height,
-<<<<<<< HEAD
-=======
-      renderer: Renderer.singleton
->>>>>>> a2b04c1b
-    });
+    this[$scene] =
+        new ModelScene({canvas: this[$canvas], element: this, width, height});
 
     this[$scene].addEventListener('model-load', (event) => {
       this[$markLoaded]();
@@ -211,7 +201,7 @@
         // Don't resize anything if in AR mode; otherwise the canvas
         // scaling to fullscreen on entering AR will clobber the flat/2d
         // dimensions of the element.
-        if (Renderer.singleton.isPresenting) {
+        if (this[$renderer].isPresenting) {
           return;
         }
 
@@ -268,11 +258,11 @@
       this[$intersectionObserver]!.observe(this);
     }
 
-    renderer.addEventListener(
+    this[$renderer].addEventListener(
         'contextlost',
         this[$contextLostHandler] as (event: ThreeEvent) => void);
 
-    renderer.registerScene(this[$scene]);
+    this[$renderer].registerScene(this[$scene]);
     this[$scene].isDirty = true;
 
     if (this[$clearModelTimeout] != null) {
@@ -296,11 +286,11 @@
       this[$intersectionObserver]!.unobserve(this);
     }
 
-    renderer.removeEventListener(
+    this[$renderer].removeEventListener(
         'contextlost',
         this[$contextLostHandler] as (event: ThreeEvent) => void);
 
-    renderer.unregisterScene(this[$scene]);
+    this[$renderer].unregisterScene(this[$scene]);
 
     this[$clearModelTimeout] = self.setTimeout(() => {
       this[$scene].model.clear();
