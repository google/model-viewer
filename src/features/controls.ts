/* @license
 * Copyright 2019 Google LLC. All Rights Reserved.
 * Licensed under the Apache License, Version 2.0 (the 'License');
 * you may not use this file except in compliance with the License.
 * You may obtain a copy of the License at
 *
 *     http://www.apache.org/licenses/LICENSE-2.0
 *
 * Unless required by applicable law or agreed to in writing, software
 * distributed under the License is distributed on an 'AS IS' BASIS,
 * WITHOUT WARRANTIES OR CONDITIONS OF ANY KIND, either express or implied.
 * See the License for the specific language governing permissions and
 * limitations under the License.
 */

import {property} from 'lit-element';
import {Event, PerspectiveCamera, Spherical, Vector3} from 'three';

import {style} from '../decorators.js';
import ModelViewerElementBase, {$ariaLabel, $loadedTime, $needsRender, $onModelLoad, $onResize, $scene, $tick} from '../model-viewer-base.js';
import {normalizeUnit} from '../styles/conversions.js';
import {EvaluatedStyle, Intrinsics, SphericalIntrinsics, Vector3Intrinsics} from '../styles/evaluators.js';
import {IdentNode, NumberNode, numberNode, parseExpressions} from '../styles/parsers.js';
import {DEFAULT_FOV_DEG} from '../three-components/Model.js';
import {ChangeEvent, ChangeSource, SmoothControls} from '../three-components/SmoothControls.js';
import {Constructor} from '../utilities.js';
import {timeline} from '../utilities/animation.js';

// NOTE(cdata): The following "animation" timing functions are deliberately
// being used in favor of CSS animations. In Safari 12.1 and 13, CSS animations
// would cause the interaction prompt to glitch unexpectedly
// @see https://github.com/GoogleWebComponents/model-viewer/issues/839
const PROMPT_ANIMATION_TIME = 5000;

// For timing purposes, a "frame" is a timing agnostic relative unit of time
// and a "value" is a target value for the keyframe.
const wiggle = timeline(0, [
  {frames: 6, value: 0},
  {frames: 5, value: -1},
  {frames: 1, value: -1},
  {frames: 8, value: 1},
  {frames: 1, value: 1},
  {frames: 5, value: 0},
  {frames: 12, value: 0}
]);

const fade = timeline(0, [
  {frames: 2, value: 0},
  {frames: 1, value: 1},
  {frames: 5, value: 1},
  {frames: 1, value: 0},
  {frames: 4, value: 0}
]);

export interface CameraChangeDetails {
  source: ChangeSource;
}

export interface SphericalPosition {
  theta: number;  // equator angle around the y (up) axis.
  phi: number;    // polar angle from the y (up) axis.
  radius: number;
}

export type InteractionPromptStrategy = 'auto'|'when-focused'|'none';
export type InteractionPromptStyle = 'basic'|'wiggle';
export type InteractionPolicy = 'always-allow'|'allow-when-focused';

export const InteractionPromptStrategy:
    {[index: string]: InteractionPromptStrategy} = {
      AUTO: 'auto',
      WHEN_FOCUSED: 'when-focused',
      NONE: 'none'
    };

export const InteractionPromptStyle:
    {[index: string]: InteractionPromptStyle} = {
      BASIC: 'basic',
      WIGGLE: 'wiggle'
    };

export const InteractionPolicy: {[index: string]: InteractionPolicy} = {
  ALWAYS_ALLOW: 'always-allow',
  WHEN_FOCUSED: 'allow-when-focused'
};

export const DEFAULT_CAMERA_ORBIT = '0deg 75deg 105%';
const DEFAULT_CAMERA_TARGET = 'auto auto auto';
const DEFAULT_FIELD_OF_VIEW = 'auto';

export const fieldOfViewIntrinsics = (element: ModelViewerElementBase) => {
  return {
    basis: [numberNode(
        (element as any)[$zoomAdjustedFieldOfView] * Math.PI / 180, 'rad')],
    keywords: {auto: [null]}
  };
};

export const cameraOrbitIntrinsics = (() => {
  const defaultTerms =
      parseExpressions(DEFAULT_CAMERA_ORBIT)[0]
          .terms as [NumberNode<'rad'>, NumberNode<'rad'>, IdentNode];

  const theta = normalizeUnit(defaultTerms[0]) as NumberNode<'rad'>;
  const phi = normalizeUnit(defaultTerms[1]) as NumberNode<'rad'>;

  return (element: ModelViewerElementBase) => {
    const radius = element[$scene].model.idealCameraDistance;

    return {
      basis: [theta, phi, numberNode(radius, 'm')],
      keywords: {auto: [null, null, numberNode(105, '%')]}
    };
  };
})();

export const cameraTargetIntrinsics = (element: ModelViewerElementBase) => {
  const center = element[$scene].model.boundingBox.getCenter(new Vector3);

  return {
    basis: [
      numberNode(center.x, 'm'),
      numberNode(center.y, 'm'),
      numberNode(center.z, 'm')
    ],
    keywords: {auto: [null, null, null]}
  };
};

const HALF_FIELD_OF_VIEW_RADIANS = (DEFAULT_FOV_DEG / 2) * Math.PI / 180;
const HALF_PI = Math.PI / 2.0;
const THIRD_PI = Math.PI / 3.0;
const QUARTER_PI = HALF_PI / 2.0;
const PHI = 2.0 * Math.PI;

const AZIMUTHAL_QUADRANT_LABELS = ['front', 'right', 'back', 'left'];
const POLAR_TRIENT_LABELS = ['upper-', '', 'lower-'];

export const DEFAULT_INTERACTION_PROMPT_THRESHOLD = 3000;
export const INTERACTION_PROMPT =
    'Use mouse, touch or arrow keys to control the camera!';

export const $controls = Symbol('controls');
export const $promptElement = Symbol('promptElement');
export const $promptAnimatedContainer = Symbol('promptAnimatedContainer');
export const $idealCameraDistance = Symbol('idealCameraDistance');
const $framedFieldOfView = Symbol('framedFieldOfView');

const $deferInteractionPrompt = Symbol('deferInteractionPrompt');
const $updateAria = Symbol('updateAria');
const $updateCamera = Symbol('updateCamera');
<<<<<<< HEAD
const $setIntrinsics = Symbol('set$setIntrinsics');
const $updateCameraOrbit = Symbol('updateCameraOrbit');
const $updateCameraTarget = Symbol('updateCameraTarget');
const $updateFieldOfView = Symbol('updateFieldOfView');
=======
>>>>>>> 730c4671

const $blurHandler = Symbol('blurHandler');
const $focusHandler = Symbol('focusHandler');
const $changeHandler = Symbol('changeHandler');

const $onBlur = Symbol('onBlur');
const $onFocus = Symbol('onFocus');
const $onChange = Symbol('onChange');

const $shouldPromptUserToInteract = Symbol('shouldPromptUserToInteract');
const $waitingToPromptUser = Symbol('waitingToPromptUser');
const $userPromptedOnce = Symbol('userPromptedOnce');
const $promptElementVisibleTime = Symbol('promptElementVisibleTime');
const $lastPromptOffset = Symbol('lastPromptOffset');
const $focusedTime = Symbol('focusedTime');

const $zoomAdjustedFieldOfView = Symbol('zoomAdjustedFieldOfView');
const $lastSpherical = Symbol('lastSpherical');
const $jumpCamera = Symbol('jumpCamera');

const $syncCameraOrbit = Symbol('syncCameraOrbit');
const $syncFieldOfView = Symbol('syncFieldOfView');
const $syncCameraTarget = Symbol('syncCameraTarget');

export interface ControlsInterface {
  cameraControls: boolean;
  cameraOrbit: string;
  cameraTarget: string;
  fieldOfView: string;
  interactionPrompt: InteractionPromptStrategy;
  interactionPromptStyle: InteractionPromptStyle;
  interactionPolicy: InteractionPolicy;
  interactionPromptThreshold: number;
  getCameraOrbit(): SphericalPosition;
  getCameraTarget(): Vector3;
  getFieldOfView(): number;
  jumpCameraToGoal(): void;
}

export const ControlsMixin = <T extends Constructor<ModelViewerElementBase>>(
    ModelViewerElement: T): Constructor<ControlsInterface>&T => {
  class ControlsModelViewerElement extends ModelViewerElement {
    @property({type: Boolean, attribute: 'camera-controls'})
    cameraControls: boolean = false;

    @style({
      intrinsics: cameraOrbitIntrinsics,
      observeEffects: true,
      updateHandler: $syncCameraOrbit
    })
    @property({type: String, attribute: 'camera-orbit', hasChanged: () => true})
    cameraOrbit: string = DEFAULT_CAMERA_ORBIT;

    @style({
      intrinsics: cameraTargetIntrinsics,
      observeEffects: true,
      updateHandler: $syncCameraTarget
    })
    @property(
        {type: String, attribute: 'camera-target', hasChanged: () => true})
    cameraTarget: string = DEFAULT_CAMERA_TARGET;

    @style({
      intrinsics: fieldOfViewIntrinsics,
      observeEffects: true,
      updateHandler: $syncFieldOfView
    })
    @property(
        {type: String, attribute: 'field-of-view', hasChanged: () => true})
    fieldOfView: string = DEFAULT_FIELD_OF_VIEW;

    @property({type: Number, attribute: 'interaction-prompt-threshold'})
    interactionPromptThreshold: number = DEFAULT_INTERACTION_PROMPT_THRESHOLD;

    @property({type: String, attribute: 'interaction-prompt-style'})
    interactionPromptStyle: InteractionPromptStyle =
        InteractionPromptStyle.WIGGLE;

    @property({type: String, attribute: 'interaction-prompt'})
    interactionPrompt: InteractionPromptStrategy =
        InteractionPromptStrategy.AUTO;

    @property({type: String, attribute: 'interaction-policy'})
    interactionPolicy: InteractionPolicy = InteractionPolicy.ALWAYS_ALLOW;

    protected[$promptElement] =
        this.shadowRoot!.querySelector('.interaction-prompt') as HTMLElement;
    protected[$promptAnimatedContainer] =
        this.shadowRoot!.querySelector(
            '.interaction-prompt > .animated-container') as HTMLElement;

    protected[$focusedTime] = Infinity;
    protected[$lastPromptOffset] = 0;
    protected[$promptElementVisibleTime] = Infinity;
    protected[$userPromptedOnce] = false;
    protected[$waitingToPromptUser] = false;
    protected[$shouldPromptUserToInteract] = true;

    protected[$controls] = new SmoothControls(
        this[$scene].getCamera() as PerspectiveCamera, this[$scene].canvas);

    protected[$framedFieldOfView]: number|null = null;
    protected[$zoomAdjustedFieldOfView]: number = DEFAULT_FOV_DEG;
    protected[$lastSpherical] = new Spherical();
    protected[$jumpCamera] = false;

    protected[$changeHandler] = (event: Event) =>
        this[$onChange](event as ChangeEvent);

    protected[$focusHandler] = () => this[$onFocus]();
    protected[$blurHandler] = () => this[$onBlur]();

    getCameraOrbit(): SphericalPosition {
      const {theta, phi, radius} = this[$lastSpherical];
      return {theta, phi, radius};
    }

    getCameraTarget(): Vector3 {
      return this[$controls].getTarget();
    }

    getFieldOfView(): number {
      return this[$controls].getFieldOfView();
    }

    jumpCameraToGoal() {
      this[$jumpCamera] = true;
      this.requestUpdate($jumpCamera, false);
    }

    connectedCallback() {
      super.connectedCallback();

      this[$controls].addEventListener('change', this[$changeHandler]);
    }

    disconnectedCallback() {
      super.disconnectedCallback();

      this[$controls].removeEventListener('change', this[$changeHandler]);
    }

    updated(changedProperties: Map<string|number|symbol, unknown>) {
      super.updated(changedProperties as Map<string, any>);

      const controls = this[$controls];
      const scene = (this as any)[$scene];

      if (changedProperties.has('cameraControls')) {
        if (this.cameraControls) {
          controls.enableInteraction();
          if (this.interactionPrompt === InteractionPromptStrategy.AUTO) {
            this[$waitingToPromptUser] = true;
          }

          scene.canvas.addEventListener('focus', this[$focusHandler]);
          scene.canvas.addEventListener('blur', this[$blurHandler]);
        } else {
          scene.canvas.removeEventListener('focus', this[$focusHandler]);
          scene.canvas.removeEventListener('blur', this[$blurHandler]);

          controls.disableInteraction();
          this[$deferInteractionPrompt]();
        }
      }

      if (changedProperties.has('interactionPrompt') ||
          changedProperties.has('cameraControls') ||
          changedProperties.has('src')) {
        if (this.interactionPrompt === InteractionPromptStrategy.AUTO &&
            this.cameraControls) {
          this[$waitingToPromptUser] = true;
        } else {
          this[$deferInteractionPrompt]();
        }
      }

      if (changedProperties.has('interactionPromptStyle')) {
        this[$promptElement].classList.toggle(
            'wiggle',
            this.interactionPromptStyle === InteractionPromptStyle.WIGGLE);
      }

      if (changedProperties.has('interactionPolicy')) {
        const interactionPolicy = this.interactionPolicy;
        controls.applyOptions({interactionPolicy});
      }

      if (this[$jumpCamera] === true) {
        Promise.resolve().then(() => {
          this[$controls].jumpToGoal();
          this[$jumpCamera] = false;
        });
      }
    }

<<<<<<< HEAD
    [$updateFieldOfView]() {
      const fov = deserializeAngleToDeg(this.fieldOfView, DEFAULT_FOV_DEG)!;
      this[$controls].applyOptions({maximumFieldOfView: fov});
      this[$controls].setFieldOfView(fov);
    }

    [$updateCameraOrbit]() {
      const sphericalValues = deserializeSpherical(
          this.cameraOrbit,
          sphericalDefaults(this[$scene].model.idealCameraDistance));
      const [theta, phi, radius] = sphericalValues;

      this[$setIntrinsics](radius);

      this[$controls].setOrbit(theta, phi, radius);
=======
    [$syncFieldOfView](style: EvaluatedStyle<Intrinsics<['rad']>>) {
      this[$controls].setFieldOfView(style[0] * 180 / Math.PI);
    }

    [$syncCameraOrbit](style: EvaluatedStyle<SphericalIntrinsics>) {
      this[$controls].setOrbit(style[0], style[1], style[2]);
>>>>>>> 730c4671
    }

    [$syncCameraTarget](style: EvaluatedStyle<Vector3Intrinsics>) {
      const [x, y, z] = style;
      const scene = this[$scene];
      this[$controls].setTarget(x, y, z);
      // TODO(#837): Mutating scene.pivotCenter should automatically adjust
      // pivot rotation
      scene.pivotCenter.set(x, y, z);
      scene.setPivotRotation(scene.getPivotRotation());
    }

    [$tick](time: number, delta: number) {
      super[$tick](time, delta);

      if (this[$waitingToPromptUser] &&
          this.interactionPrompt !== InteractionPromptStrategy.NONE) {
        const thresholdTime =
            this.interactionPrompt === InteractionPromptStrategy.AUTO ?
            this[$loadedTime] :
            this[$focusedTime];

        if (this.loaded &&
            time > thresholdTime + this.interactionPromptThreshold) {
          this[$scene].canvas.setAttribute('aria-label', INTERACTION_PROMPT);

          // NOTE(cdata): After notifying users that the controls are
          // available, we flag that the user has been prompted at least
          // once, and then effectively stop the idle timer. If the camera
          // orbit changes after this point, the user will never be prompted
          // again for this particular <model-element> instance:
          this[$userPromptedOnce] = true;
          this[$waitingToPromptUser] = false;
          this[$promptElementVisibleTime] = time;

          this[$promptElement].classList.add('visible');
        }
      }


      if (isFinite(this[$promptElementVisibleTime]) &&
          this.interactionPromptStyle === InteractionPromptStyle.WIGGLE) {
        const scene = this[$scene];
        const animationTime =
            ((time - this[$promptElementVisibleTime]) / PROMPT_ANIMATION_TIME) %
            1;
        const offset = wiggle(animationTime);
        const opacity = fade(animationTime);

        const xOffset = offset * scene.width * 0.05;
        const deltaTheta = (offset - this[$lastPromptOffset]) * Math.PI / 16;

        this[$promptAnimatedContainer].style.transform =
            `translateX(${xOffset}px)`;
        this[$promptAnimatedContainer].style.opacity = `${opacity}`;

        this[$controls].adjustOrbit(deltaTheta, 0, 0, 0);

        this[$lastPromptOffset] = offset;
        this[$needsRender]();
      }

      this[$controls].update(time, delta);
      const target = this.getCameraTarget();
      if (!this[$scene].pivotCenter.equals(target)) {
        this[$scene].pivotCenter.copy(target);
        this[$scene].setPivotRotation(this[$scene].getPivotRotation());
      }
    }

    [$deferInteractionPrompt]() {
      // Effectively cancel the timer waiting for user interaction:
      this[$waitingToPromptUser] = false;
      this[$promptElement].classList.remove('visible');
      this[$promptElementVisibleTime] = Infinity;

      // Implicitly there was some reason to defer the prompt. If the user
      // has been prompted at least once already, we no longer need to
      // prompt the user, although if they have never been prompted we
      // should probably prompt them at least once just in case.
      if (this[$userPromptedOnce]) {
        this[$shouldPromptUserToInteract] = false;
      }
    }

    /**
     * Set the camera's radius and field of view to properly frame the scene
     * based on changes to the model or aspect ratio, and maintains the
     * relative camera zoom state.
     */
    [$updateCamera]() {
      const controls = this[$controls];
      const {model, aspect} = this[$scene];

      this[$setIntrinsics](this.getCameraOrbit().radius);

      if (this.fieldOfView === DEFAULT_FIELD_OF_VIEW) {
        const zoom = (this[$framedFieldOfView] != null) ?
            controls.getFieldOfView() / this[$framedFieldOfView]! :
            1;

        const vertical = Math.tan(HALF_FIELD_OF_VIEW_RADIANS) *
            Math.max(1, model.fieldOfViewAspect / aspect);
        this[$framedFieldOfView] = 2 * Math.atan(vertical) * 180 / Math.PI;

        const maximumFieldOfView = this[$framedFieldOfView]!;
        controls.applyOptions({maximumFieldOfView});
        // TODO(#835): Move computation of this value to Model or ModelScene
        this[$zoomAdjustedFieldOfView] = this[$framedFieldOfView]! * zoom;
        this.requestUpdate('fieldOfView', this.fieldOfView);
      }

      controls.jumpToGoal();
    }

    /**
     * Updates the camera's intrinsics to enclose the scene when orbiting at the
     * supplied radius.
     */
    [$setIntrinsics](radius: number) {
      const {model, aspect} = this[$scene];
      const maximumRadius = Math.max(model.idealCameraDistance, radius);

      this[$controls].applyOptions({maximumRadius});
      const near = 0;
      const far = 2 * maximumRadius;
      this[$controls].updateIntrinsics(near, far, aspect);
    }

    [$updateAria]() {
      // NOTE(cdata): It is possible that we might want to record the
      // last spherical when the label actually changed. Right now, the
      // side-effect the current implementation is that we will only
      // announce the first view change that occurs after the element
      // becomes focused.
      const {theta: lastTheta, phi: lastPhi} = this[$lastSpherical];
      const {theta, phi} =
          this[$controls]!.getCameraSpherical(this[$lastSpherical]);

      const rootNode = this.getRootNode() as Document | ShadowRoot | null;

      // Only change the aria-label if <model-viewer> is currently focused:
      if (rootNode != null && rootNode.activeElement === this) {
        const lastAzimuthalQuadrant =
            (4 + Math.floor(((lastTheta % PHI) + QUARTER_PI) / HALF_PI)) % 4;
        const azimuthalQuadrant =
            (4 + Math.floor(((theta % PHI) + QUARTER_PI) / HALF_PI)) % 4;

        const lastPolarTrient = Math.floor(lastPhi / THIRD_PI);
        const polarTrient = Math.floor(phi / THIRD_PI);

        if (azimuthalQuadrant !== lastAzimuthalQuadrant ||
            polarTrient !== lastPolarTrient) {
          const {canvas} = (this as any)[$scene];
          const azimuthalQuadrantLabel =
              AZIMUTHAL_QUADRANT_LABELS[azimuthalQuadrant];
          const polarTrientLabel = POLAR_TRIENT_LABELS[polarTrient];

          const ariaLabel =
              `View from stage ${polarTrientLabel}${azimuthalQuadrantLabel}`;

          canvas.setAttribute('aria-label', ariaLabel);
        }
      }
    }

    [$onResize](event: any) {
      super[$onResize](event);
      this[$updateCamera]();
    }

    [$onModelLoad](event: any) {
      super[$onModelLoad](event);
      this[$updateCamera]();
      this.requestUpdate('cameraOrbit', this.cameraOrbit);
      this.requestUpdate('cameraTarget', this.cameraTarget);
      this[$controls].jumpToGoal();
    }

    [$onFocus]() {
      const {canvas} = (this as any)[$scene];

      if (!isFinite(this[$focusedTime])) {
        this[$focusedTime] = performance.now();
      }

      // NOTE(cdata): On every re-focus, we switch the aria-label back to
      // the original, non-prompt label if appropriate. If the user has
      // already interacted, they no longer need to hear the prompt.
      // Otherwise, they will hear it again after the idle prompt threshold
      // has been crossed.
      const ariaLabel = this[$ariaLabel];

      if (canvas.getAttribute('aria-label') !== ariaLabel) {
        canvas.setAttribute('aria-label', ariaLabel);
      }

      // NOTE(cdata): When focused, if the user has yet to interact with the
      // camera controls (that is, we "should" prompt the user), we begin
      // the idle timer and indicate that we are waiting for it to cross the
      // prompt threshold:
      if (!isFinite(this[$promptElementVisibleTime]) &&
          this[$shouldPromptUserToInteract]) {
        this[$waitingToPromptUser] = true;
      }
    }

    [$onBlur]() {
      this[$waitingToPromptUser] = false;
      this[$promptElement].classList.remove('visible');

      this[$promptElementVisibleTime] = Infinity;
      this[$focusedTime] = Infinity;
    }

    [$onChange]({source}: ChangeEvent) {
      this[$updateAria]();
      this[$needsRender]();

      if (source === ChangeSource.USER_INTERACTION) {
        this[$deferInteractionPrompt]();
      }

      this.dispatchEvent(new CustomEvent<CameraChangeDetails>(
          'camera-change', {detail: {source}}));
    }
  }

  return ControlsModelViewerElement;
};<|MERGE_RESOLUTION|>--- conflicted
+++ resolved
@@ -149,13 +149,7 @@
 const $deferInteractionPrompt = Symbol('deferInteractionPrompt');
 const $updateAria = Symbol('updateAria');
 const $updateCamera = Symbol('updateCamera');
-<<<<<<< HEAD
 const $setIntrinsics = Symbol('set$setIntrinsics');
-const $updateCameraOrbit = Symbol('updateCameraOrbit');
-const $updateCameraTarget = Symbol('updateCameraTarget');
-const $updateFieldOfView = Symbol('updateFieldOfView');
-=======
->>>>>>> 730c4671
 
 const $blurHandler = Symbol('blurHandler');
 const $focusHandler = Symbol('focusHandler');
@@ -352,30 +346,15 @@
       }
     }
 
-<<<<<<< HEAD
-    [$updateFieldOfView]() {
-      const fov = deserializeAngleToDeg(this.fieldOfView, DEFAULT_FOV_DEG)!;
+    [$syncFieldOfView](style: EvaluatedStyle<Intrinsics<['rad']>>) {
+      const fov = style[0] * 180 / Math.PI;
       this[$controls].applyOptions({maximumFieldOfView: fov});
       this[$controls].setFieldOfView(fov);
     }
 
-    [$updateCameraOrbit]() {
-      const sphericalValues = deserializeSpherical(
-          this.cameraOrbit,
-          sphericalDefaults(this[$scene].model.idealCameraDistance));
-      const [theta, phi, radius] = sphericalValues;
-
-      this[$setIntrinsics](radius);
-
-      this[$controls].setOrbit(theta, phi, radius);
-=======
-    [$syncFieldOfView](style: EvaluatedStyle<Intrinsics<['rad']>>) {
-      this[$controls].setFieldOfView(style[0] * 180 / Math.PI);
-    }
-
     [$syncCameraOrbit](style: EvaluatedStyle<SphericalIntrinsics>) {
+      this[$setIntrinsics](style[2]);
       this[$controls].setOrbit(style[0], style[1], style[2]);
->>>>>>> 730c4671
     }
 
     [$syncCameraTarget](style: EvaluatedStyle<Vector3Intrinsics>) {
