/* @license
 * Copyright 2019 Google LLC. All Rights Reserved.
 * Licensed under the Apache License, Version 2.0 (the 'License');
 * you may not use this file except in compliance with the License.
 * You may obtain a copy of the License at
 *
 *     http://www.apache.org/licenses/LICENSE-2.0
 *
 * Unless required by applicable law or agreed to in writing, software
 * distributed under the License is distributed on an 'AS IS' BASIS,
 * WITHOUT WARRANTIES OR CONDITIONS OF ANY KIND, either express or implied.
 * See the License for the specific language governing permissions and
 * limitations under the License.
 */

import {Color, Material, Mesh, Scene} from 'three';
import {MeshStandardMaterial} from 'three';

import {EnvironmentInterface, EnvironmentMixin} from '../../features/environment.js';
import ModelViewerElementBase, {$scene} from '../../model-viewer-base.js';
import Model from '../../three-components/Model.js';
import {ModelScene} from '../../three-components/ModelScene.js';
<<<<<<< HEAD
import {renderer} from '../../three-components/Renderer.js';
=======
import {Renderer} from '../../three-components/Renderer.js';
>>>>>>> a2b04c1b
import {assetPath, rafPasses, textureMatchesMeta, timePasses, waitForEvent} from '../helpers.js';
import {BasicSpecTemplate} from '../templates.js';

const expect = chai.expect;
const ALT_BG_IMAGE_URL = assetPath('quick_1k.png');
const BG_IMAGE_URL = assetPath('spruit_sunrise_1k_LDR.jpg');
const HDR_BG_IMAGE_URL = assetPath('spruit_sunrise_1k_HDR.hdr');
const MODEL_URL = assetPath('reflective-sphere.gltf');
const UNLIT_MODEL_URL =
    assetPath('glTF-Sample-Models/2.0/UnlitTest/glTF-Binary/UnlitTest.glb');
const MULTI_MATERIAL_MODEL_URL = assetPath('Triangle.gltf');

const backgroundHasMap =
    (scene: ModelScene, url: string|null) => {
      return textureMatchesMeta(
          scene.skyboxMaterial().uniforms.envMap.value, {url: url});
    }

const backgroundHasColor =
    (scene: Scene, hex: string) => {
      if (!scene.background || !(scene.background as any).isColor) {
        return false;
      }
      return (scene.background as Color).getHexString() === hex;
    }

/**
 * Takes a scene and a meta object and returns a
 * boolean indicating whether or not the scene's model has an
 * environment map applied that matches the meta object.
 *
 * @see textureMatchesMeta
 */
const modelUsingEnvMap =
    (scene: ModelScene, meta: {[index: string]: any}): boolean => {
      let found = false;
      scene.model.traverse(object => {
        const mesh = object as Mesh;

        if (Array.isArray(mesh.material)) {
          found = found || mesh.material.some((m: Material) => {
            return textureMatchesMeta(
                (m as MeshStandardMaterial).envMap!, meta);
          });
        } else if (
            mesh.material && (mesh.material as MeshStandardMaterial).envMap) {
          found = found ||
              textureMatchesMeta(
                      (mesh.material as MeshStandardMaterial).envMap!, meta);
        }
      });
      return found;
    };

const modelHasEnvMap = (scene: ModelScene): boolean => {
  let found = false;
  scene.model.traverse(object => {
    const mesh = object as Mesh;

    if (Array.isArray(mesh.material)) {
      found = found ||
          mesh.material.some(
              (m: Material) => !!(m as MeshStandardMaterial).envMap);
    } else if (
        mesh.material && (mesh.material as MeshStandardMaterial).envMap) {
      found = true;
    }
  });
  return found;
};

/**
 * Takes a model object and a meta object and returns
 * a promise that resolves when the model's environment map has
 * been set to a texture that has `userData` that matches
 * the passed in `meta`.
 *
 * @see textureMatchesMeta
 */
const waitForEnvMap = (model: Model, meta: {[index: string]: any}) =>
    waitForEvent<{value: any}>(model, 'envmap-change', event => {
      return textureMatchesMeta(event.value, {...meta});
    });

/**
 * Returns a promise that resolves when a given element is loaded
 * and has an environment map set that matches the passed in meta.
 * @see textureMatchesMeta
 */
const waitForLoadAndEnvMap =
    (scene: ModelScene,
     element: ModelViewerElementBase,
     meta: {[index: string]: any}) => {
      const load = waitForEvent(element, 'load');
      const envMap = waitForEnvMap(scene.model, meta);
      return Promise.all([load, envMap]);
    };

suite('ModelViewerElementBase with EnvironmentMixin', () => {
  suiteTeardown(() => {
    Renderer.resetSingleton();
  });

  let nextId = 0;
  let tagName: string;
  let ModelViewerElement:
      Constructor<ModelViewerElementBase&EnvironmentInterface>;
  let element: ModelViewerElementBase&EnvironmentInterface;
  let scene: ModelScene;

  setup(() => {
    tagName = `model-viewer-environment-${nextId++}`;
    ModelViewerElement = class extends EnvironmentMixin
    (ModelViewerElementBase) {
      static get is() {
        return tagName;
      }
    };
    customElements.define(tagName, ModelViewerElement);
    element = new ModelViewerElement();
    scene = element[$scene];
  });

  teardown(() => element.parentNode && element.parentNode.removeChild(element));

  BasicSpecTemplate(() => ModelViewerElement, () => tagName);

  test(
      'has default background if no background-image or background-color',
      () => {
        expect(backgroundHasColor(scene, 'ffffff')).to.be.equal(true);
      });

  test(
      'has default background if no background-image or background-color when in DOM',
      async () => {
        document.body.appendChild(element);
        await timePasses();
        expect(backgroundHasColor(scene, 'ffffff')).to.be.equal(true);
      });

  test('only generates an environment when in the render tree', async () => {
    let environmentChangeCount = 0;
    const environmentChangeHandler = () => environmentChangeCount++;
    element.addEventListener('environment-change', environmentChangeHandler);
    element.style.display = 'none';
    document.body.appendChild(element);
    await rafPasses();
    expect(environmentChangeCount).to.be.equal(0);
    element.style.display = 'block';
    await waitForEvent(element, 'environment-change');
    expect(environmentChangeCount).to.be.equal(1);
    element.removeEventListener('environment-change', environmentChangeHandler);
  });

  suite('with no background-image property', () => {
    let environmentChanges = 0;
    suite('and a src property', () => {
      setup(async () => {
        let onLoad = waitForLoadAndEnvMap(scene, element, {url: null});
        element.src = MODEL_URL;
        document.body.appendChild(element);

        environmentChanges = 0;
        scene.model.addEventListener('envmap-update', () => {
          environmentChanges++;
        });
        await onLoad;
      });

      teardown(() => {
        document.body.removeChild(element);
      });

      test('displays default background', async function() {
        expect(backgroundHasColor(scene, 'ffffff')).to.be.equal(true);
      });

      test('applies a generated environment map on model', async function() {
        expect(modelUsingEnvMap(scene, {
          url: null,
        })).to.be.ok;
      });

      test('changes the environment exactly once', async function() {
        expect(environmentChanges).to.be.eq(1);
      });
    });
  });

  suite('with a background-image property', () => {
    suite('and a src property', () => {
      setup(async () => {
        let onLoad = waitForLoadAndEnvMap(scene, element, {url: BG_IMAGE_URL});
        element.src = MODEL_URL;
        element.backgroundImage = BG_IMAGE_URL;
        document.body.appendChild(element);
        await onLoad;
      });

      teardown(() => {
        document.body.removeChild(element);
      });

      test('displays background with the correct map', async function() {
        expect(backgroundHasMap(scene, element.backgroundImage!)).to.be.ok;
      });

      test('applies the image as an environment map', async function() {
        expect(modelUsingEnvMap(scene, {
          url: element.backgroundImage
        })).to.be.ok;
      });

      suite('and a background-color property', () => {
        setup(async () => {
          element.backgroundColor = '#ff0077';
          await timePasses();
        });
      });

      suite('on an unlit model', () => {
        setup(async () => {
          let onLoad = waitForLoadAndEnvMap(scene, element, {
            url: BG_IMAGE_URL,
          });
          element.src = UNLIT_MODEL_URL;
          await onLoad;
        });
        test('applies no environment map on unlit model', async function() {
          expect(modelHasEnvMap(scene)).to.be.false;
        });
      });

      suite('on a model with multi-material meshes', () => {
        setup(async () => {
          let onLoad = waitForLoadAndEnvMap(scene, element, {
            url: BG_IMAGE_URL,
          });
          element.src = MULTI_MATERIAL_MODEL_URL;
          await onLoad;
        });
        test(
            'applies environment map on model with multi-material meshes',
            async function() {
              expect(modelUsingEnvMap(scene, {
                url: element.backgroundImage
              })).to.be.ok;
            });
      });
    });
  });

  suite('with a background-color property', () => {
    suite('and a src property', () => {
      setup(async () => {
        let onLoad = waitForLoadAndEnvMap(scene, element, {
          url: null,
        });
        element.src = MODEL_URL;
        element.backgroundColor = '#ff0077';
        document.body.appendChild(element);
        await onLoad;
      });

      teardown(() => {
        document.body.removeChild(element);
      });

      test('displays background with the correct color', async function() {
        expect(backgroundHasColor(scene, 'ff0077')).to.be.ok;
      });

      test('applies a generated environment map on model', async function() {
        expect(modelUsingEnvMap(scene, {
          url: null,
        })).to.be.ok;
      });

      test(
          'displays background with correct color after attaching to DOM',
          async function() {
            document.body.appendChild(element);
            await timePasses();
            expect(backgroundHasColor(scene, 'ff0077')).to.be.ok;
          });

      suite('on an unlit model', () => {
        setup(async () => {
          let onLoad = waitForLoadAndEnvMap(scene, element, {
            url: null,
          });
          element.src = UNLIT_MODEL_URL;
          await onLoad;
        });
        test('applies no environment map on unlit model', async function() {
          expect(modelHasEnvMap(scene)).to.be.false;
        });
      });
    });
  });

  suite('exposure', () => {
    setup(async () => {
      element.src = MODEL_URL;
      document.body.appendChild(element);
      await waitForEvent(element, 'load');
      scene.visible = true;
    });

    teardown(() => {
      document.body.removeChild(element);
    });

    test('changes the tone mapping exposure of the renderer', async () => {
      const originalToneMappingExposure =
          renderer.threeRenderer.toneMappingExposure;
      element.exposure = 2.0;
      await timePasses();
      renderer.render(performance.now());

      const newToneMappingExposure = renderer.threeRenderer.toneMappingExposure;

      expect(newToneMappingExposure)
          .to.be.greaterThan(originalToneMappingExposure);
    });
  });

  suite('shadow-intensity', () => {
    setup(async () => {
      element.src = MODEL_URL;
      document.body.appendChild(element);
      await waitForEvent(element, 'load');
    });

    teardown(() => {
      document.body.removeChild(element);
    });

    test('changes the opacity of the static shadow', async () => {
      element.shadowIntensity = 1.0;
      await timePasses();
      const newIntensity = scene.shadow!.getIntensity();
      expect(newIntensity).to.be.eq(1.0);
    });
  });

  suite('environment-image', () => {
    setup(async () => {
      let onLoad =
          waitForLoadAndEnvMap(scene, element, {url: HDR_BG_IMAGE_URL});
      element.setAttribute('src', MODEL_URL);
      element.setAttribute('background-color', '#ff0077');
      element.setAttribute('environment-image', HDR_BG_IMAGE_URL);
      document.body.appendChild(element);
      await onLoad;
    });

    teardown(() => {
      document.body.removeChild(element);
    });

    test('applies environment-image environment map on model', () => {
      expect(modelUsingEnvMap(scene, {url: element.environmentImage})).to.be.ok;
    });

    suite('and environment-image subsequently removed', () => {
      setup(async () => {
        let envMapChanged = waitForEnvMap(scene.model, {url: null});
        element.removeAttribute('environment-image');
        await envMapChanged;
      });

      test('reapplies generated environment map on model', () => {
        expect(modelUsingEnvMap(scene, {url: null})).to.be.ok;
      });
    });
  });

  suite('with background-color and background-image properties', () => {
    setup(async () => {
      let onLoad =
          waitForLoadAndEnvMap(scene, element, {url: HDR_BG_IMAGE_URL});
      element.setAttribute('src', MODEL_URL);
      element.setAttribute('background-color', '#ff0077');
      element.setAttribute('background-image', HDR_BG_IMAGE_URL);
      document.body.appendChild(element);
      await onLoad;
    });

    teardown(() => {
      document.body.removeChild(element);
    });

    test('displays background with background-image', async function() {
      expect(backgroundHasMap(scene, element.backgroundImage!)).to.be.ok;
    });

    test('applies background-image environment map on model', async function() {
      expect(modelUsingEnvMap(scene, {url: element.backgroundImage})).to.be.ok;
    });

    suite('with an environment-image', () => {
      setup(async () => {
        const environmentChanged = waitForEvent(element, 'environment-change');
        element.setAttribute('environment-image', ALT_BG_IMAGE_URL);
        await environmentChanged;
      });

      test('prefers environment-image as environment map', () => {
        expect(modelUsingEnvMap(scene, {url: ALT_BG_IMAGE_URL})).to.be.ok;
      });

      suite('and environment-image subsequently removed', () => {
        setup(async () => {
          const environmentChanged =
              waitForEvent(element, 'environment-change');
          element.removeAttribute('environment-image');
          await environmentChanged;
        });

        test('uses background-image as environment map', () => {
          expect(modelUsingEnvMap(scene, {url: HDR_BG_IMAGE_URL})).to.be.ok;
        });
      });

      suite('and background-image subsequently removed', () => {
        setup(async () => {
          const environmentChanged =
              waitForEvent(element, 'environment-change');
          element.removeAttribute('background-image');
          await environmentChanged;
        });

        test('continues using environment-image as environment map', () => {
          expect(modelUsingEnvMap(scene, {url: ALT_BG_IMAGE_URL})).to.be.ok;
        });

        test('displays background with background-color', async function() {
          expect(backgroundHasColor(scene, 'ff0077')).to.be.ok;
        });
      });
    });

    suite('and background-image subsequently removed', () => {
      setup(async () => {
        let envMapChanged = waitForEnvMap(scene.model, {url: null});
        element.removeAttribute('background-image');
        await envMapChanged;
      });

      test('displays background with background-color', async function() {
        expect(backgroundHasColor(scene, 'ff0077')).to.be.ok;
      });

      test('reapplies generated environment map on model', async function() {
        expect(modelUsingEnvMap(scene, {url: null})).to.be.ok;
      });
    });
  });
});<|MERGE_RESOLUTION|>--- conflicted
+++ resolved
@@ -20,11 +20,7 @@
 import ModelViewerElementBase, {$scene} from '../../model-viewer-base.js';
 import Model from '../../three-components/Model.js';
 import {ModelScene} from '../../three-components/ModelScene.js';
-<<<<<<< HEAD
-import {renderer} from '../../three-components/Renderer.js';
-=======
 import {Renderer} from '../../three-components/Renderer.js';
->>>>>>> a2b04c1b
 import {assetPath, rafPasses, textureMatchesMeta, timePasses, waitForEvent} from '../helpers.js';
 import {BasicSpecTemplate} from '../templates.js';
 
@@ -340,6 +336,7 @@
     });
 
     test('changes the tone mapping exposure of the renderer', async () => {
+      const renderer = Renderer.singleton;
       const originalToneMappingExposure =
           renderer.threeRenderer.toneMappingExposure;
       element.exposure = 2.0;
