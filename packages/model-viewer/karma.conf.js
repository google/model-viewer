/* @license
 * Copyright 2020 Google LLC. All Rights Reserved.
 * Licensed under the Apache License, Version 2.0 (the 'License');
 * you may not use this file except in compliance with the License.
 * You may obtain a copy of the License at
 *
 *     http://www.apache.org/licenses/LICENSE-2.0
 *
 * Unless required by applicable law or agreed to in writing, software
 * distributed under the License is distributed on an 'AS IS' BASIS,
 * WITHOUT WARRANTIES OR CONDITIONS OF ANY KIND, either express or implied.
 * See the License for the specific language governing permissions and
 * limitations under the License.
 */

module.exports = function(config) {
  // @see http://karma-runner.github.io/4.0/config/configuration-file.html
  config.set({
    basePath: '',
    plugins: [
      require.resolve('@open-wc/karma-esm'),
      'karma-*',
      'karma-browserstack-launcher',
    ],
    frameworks: ['esm', 'mocha', 'chai'],
    files: [
      {
        pattern: 'node_modules/focus-visible/dist/focus-visible.js',
        watched: false
      },
      {pattern: 'node_modules/@ungap/event-target/min.js', watched: false},
      {pattern: 'shared-assets/**/*', included: false},
      {
        pattern: 'lib/test/**/*-spec.js',
        included: false,
        watched: true,
        type: 'module'
      },
      {pattern: 'lib/test/index.js', watched: true, type: 'module'}
    ],
    autoWatchBatchDelay: 1000,
    restartOnFileChange: true,
    hostname: 'bs-local.com',

    browserDisconnectTimeout: 300000,
    browserNoActivityTimeout: 360000,
    captureTimeout: 420000,
    concurrency: 10,

    // @see https://github.com/open-wc/open-wc/tree/master/packages/karma-esm#configuration
    esm: {
      nodeResolve: true,
      compatibility: 'auto',
      preserveSymlinks: true,
    },

    client: {
      mocha: {
        reporter: 'html',
        ui: 'tdd',
        timeout: 60000,
      },
    },

    reporters: ['mocha'],

    mochaReporter: {output: 'autowatch'},
  });


  if (process.env.USE_BROWSER_STACK) {
    if (!process.env.BROWSER_STACK_USERNAME ||
        !process.env.BROWSER_STACK_ACCESS_KEY) {
      throw new Error(
          'BROWSER_STACK_USERNAME and BROWSER_STACK_ACCESS_KEY must be set with USE_BROWSER_STACK');
    }

    const browserStackLaunchers = {
      'Chrome': {
        base: 'BrowserStack',
        os: 'Windows',
        os_version: '10',
        browser: 'Chrome',
        browser_version: 'latest',
        browserstack: {localIdentifier: 'chrome'},
        myID: 0
      },
      'ChromeLast': {
        base: 'BrowserStack',
        os: 'Windows',
        os_version: '10',
        browser: 'Chrome',
        browser_version: 'latest-1',
        browserstack: {localIdentifier: 'chromeOld'},
        myID: 1
      },
      'Edge': {
        base: 'BrowserStack',
        os: 'Windows',
        os_version: '10',
        browser: 'Edge',
        browser_version: 'latest',
        browserstack: {localIdentifier: 'edge'},
        myID: 2
      },
      'EdgeLast': {
        base: 'BrowserStack',
        os: 'Windows',
        os_version: '10',
        browser: 'Edge',
        browser_version: 'latest-1',
        browserstack: {localIdentifier: 'edgeOld'},
        myID: 3
      },
      'Firefox': {
        base: 'BrowserStack',
        os: 'Windows',
        os_version: '10',
        browser: 'Firefox',
        browser_version: 'latest',
        browserstack: {localIdentifier: 'Firefox'},
        myID: 4
      },
      'FirefoxLast': {
        base: 'BrowserStack',
        os: 'Windows',
        os_version: '10',
        browser: 'Firefox',
        browser_version: 'latest-1',
        browserstack: {localIdentifier: 'FirefoxOld'},
        myID: 5
      },
      'Safari': {
        base: 'BrowserStack',
        os: 'OS X',
        os_version: 'Monterey',
        browser: 'safari',
        browser_version: 'latest',
        browserstack: {localIdentifier: 'Safari'},
        myID: 6
      },
<<<<<<< HEAD
      'iOS14': {
        base: 'BrowserStack',
        os: 'iOS',
        os_version: '14',
        device: 'iPhone 11',
        browser: 'iPhone',
        real_mobile: 'true',
        browserstack: {localIdentifier: 'iOS14'},
        myID: 7
      },
      'iOS15': {
=======
      'iOS Safari (iOS 15)': {
>>>>>>> 26e275b2
        base: 'BrowserStack',
        os: 'iOS',
        os_version: '15',
        device: 'iPhone 13',
        browser: 'iPhone',
        real_mobile: 'true',
        browserstack: {localIdentifier: 'iOS15'},
        myID: 8
      },
<<<<<<< HEAD
      'Android': {
=======
      'Android 11 (Samsung)': {
>>>>>>> 26e275b2
        base: 'BrowserStack',
        os: 'Android',
        os_version: '11.0',
        device: 'Samsung Galaxy S21',
        browser: 'Android',
        real_mobile: 'true',
        browserstack: {localIdentifier: 'AndroidP30'},
        myID: 9
      },
    };

    const browserStackLauncher = {};
    browserStackLauncher[process.env.BROWSER] =
        browserStackLaunchers[process.env.BROWSER];

    config.set({
      browserStack: {
        idleTimeout: 600,
        name: '<model-viewer> Unit Tests',
        project: '<model-viewer>',
        apiClientEndpoint: 'https://api.browserstack.com',
        build: process.env.BROWSER_STACK_BUILD_NAME
      },

      reporters: ['BrowserStack', 'mocha', 'dots'],

<<<<<<< HEAD
      customLaunchers: browserStackLauncher,
      browsers: [process.env.BROWSER],
      port: browserStackLauncher[process.env.BROWSER].myID * 100 + 9076
    });
  } else {
    config.set({
      // Note setting --browsers on the command-line always overrides this list.
      browsers: [
        'ChromeHeadlessNoSandbox',
      ],

      customLaunchers: {
        ChromeHeadlessNoSandbox: {
          base: 'ChromeHeadless',
          flags: ['--no-sandbox'],
        }
      }
=======
      customLaunchers: browserStackLaunchers,
      browsers: [...config.browsers, ...Object.keys(browserStackLaunchers)],
>>>>>>> 26e275b2
    });
  }
};<|MERGE_RESOLUTION|>--- conflicted
+++ resolved
@@ -139,7 +139,6 @@
         browserstack: {localIdentifier: 'Safari'},
         myID: 6
       },
-<<<<<<< HEAD
       'iOS14': {
         base: 'BrowserStack',
         os: 'iOS',
@@ -151,9 +150,6 @@
         myID: 7
       },
       'iOS15': {
-=======
-      'iOS Safari (iOS 15)': {
->>>>>>> 26e275b2
         base: 'BrowserStack',
         os: 'iOS',
         os_version: '15',
@@ -163,11 +159,7 @@
         browserstack: {localIdentifier: 'iOS15'},
         myID: 8
       },
-<<<<<<< HEAD
       'Android': {
-=======
-      'Android 11 (Samsung)': {
->>>>>>> 26e275b2
         base: 'BrowserStack',
         os: 'Android',
         os_version: '11.0',
@@ -194,7 +186,6 @@
 
       reporters: ['BrowserStack', 'mocha', 'dots'],
 
-<<<<<<< HEAD
       customLaunchers: browserStackLauncher,
       browsers: [process.env.BROWSER],
       port: browserStackLauncher[process.env.BROWSER].myID * 100 + 9076
@@ -212,10 +203,6 @@
           flags: ['--no-sandbox'],
         }
       }
-=======
-      customLaunchers: browserStackLaunchers,
-      browsers: [...config.browsers, ...Object.keys(browserStackLaunchers)],
->>>>>>> 26e275b2
     });
   }
 };