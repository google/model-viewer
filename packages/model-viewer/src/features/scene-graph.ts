/* @license
 * Copyright 2020 Google LLC. All Rights Reserved.
 * Licensed under the Apache License, Version 2.0 (the 'License');
 * you may not use this file except in compliance with the License.
 * You may obtain a copy of the License at
 *
 *     http://www.apache.org/licenses/LICENSE-2.0
 *
 * Unless required by applicable law or agreed to in writing, software
 * distributed under the License is distributed on an 'AS IS' BASIS,
 * WITHOUT WARRANTIES OR CONDITIONS OF ANY KIND, either express or implied.
 * See the License for the specific language governing permissions and
 * limitations under the License.
 */

<<<<<<< HEAD
import {Model, ThreeDOM} from '@google/3dom/lib/api.js';
import {ModelKernel} from '@google/3dom/lib/api/model-kernel.js';
import {ModelGraft} from '@google/3dom/lib/facade/three-js/model-graft.js';
import {ModelGraftManipulator} from '@google/3dom/lib/model-graft-manipulator.js';
=======
import {Image, Material, Model, PBRMetallicRoughness, Sampler, Texture, TextureInfo, ThreeDOM} from '@google/3dom/lib/api.js';
import {ModelKernel} from '@google/3dom/lib/api/model-kernel.js';
import {ModelGraftManipulator} from '@google/3dom/lib/facade/model-graft-manipulator.js';
import {ModelGraft} from '@google/3dom/lib/facade/three-js/model-graft.js';
>>>>>>> f2dae234
import {SerializedModel, ThreeDOMMessageType} from '@google/3dom/lib/protocol';
import {property} from 'lit-element';
import {GLTFExporter, GLTFExporterOptions} from 'three/examples/jsm/exporters/GLTFExporter';

import ModelViewerElementBase, {$needsRender, $onModelLoad, $scene} from '../model-viewer-base.js';
import {ModelViewerGLTFInstance} from '../three-components/gltf-instance/ModelViewerGLTFInstance.js';
import {Constructor} from '../utilities.js';

const $updateThreeSide = Symbol('updateThreeSide');
const $currentGLTF = Symbol('currentGLTF');
const $modelGraft = Symbol('modelGraft');
const $mainPort = Symbol('mainPort');
const $threePort = Symbol('threePort');
const $manipulator = Symbol('manipulator');
const $modelKernel = Symbol('modelKernel');
const $onModelChange = Symbol('onModelChange');
const $onModelGraftMutation = Symbol('onModelGraftMutation');

interface SceneExportOptions {
  binary?: boolean, trs?: boolean, onlyVisible?: boolean, embedImages?: boolean,
      maxTextureSize?: number, forcePowerOfTwoTextures?: boolean,
      includeCustomExtensions?: boolean,
}

export interface SceneGraphInterface {
  readonly model?: Model;
  exportScene(options?: SceneExportOptions): Promise<Blob>;
}

/**
 * SceneGraphMixin manages a `<model-viewer>` integration with the 3DOM library
 * in order to support operations on the <model-viewer> scene graph.
 */
export const SceneGraphMixin = <T extends Constructor<ModelViewerElementBase>>(
    ModelViewerElement: T): Constructor<SceneGraphInterface>&T => {
  class SceneGraphModelViewerElement extends ModelViewerElement implements
      ThreeDOM {
    @property({type: Object}) protected[$modelGraft]: ModelGraft|null = null;

    protected[$currentGLTF]: ModelViewerGLTFInstance|null = null;
    protected[$mainPort]: MessagePort|null = null;
    protected[$threePort]: MessagePort|null = null;
    protected[$manipulator]: ModelGraftManipulator|null = null;
    protected[$modelKernel]: ModelKernel|null = null;
<<<<<<< HEAD

    // ThreeDOM implementation is currently just .model.
    /** @export */
    get model() {
      const kernel = this[$modelKernel];
      return kernel ? kernel.model : undefined;
    }
=======

    // ThreeDOM implementation:
    /** @export */
    get model() {
      const kernel = this[$modelKernel];
      return kernel ? kernel.model : undefined;
    }

    /**
     * References to each 3DOM constructor. Supports instanceof checks; these
     * classes are not directly constructable.
     */
    static Model: Constructor<Model>;
    static Material: Constructor<Material>;
    static PBRMetallicRoughness: Constructor<PBRMetallicRoughness>;
    static Sampler: Constructor<Sampler>;
    static TextureInfo: Constructor<TextureInfo>;
    static Texture: Constructor<Texture>;
    static Image: Constructor<Image>;
>>>>>>> f2dae234

    connectedCallback() {
      super.connectedCallback();

      const {port1, port2} = new MessageChannel();
      port1.start();
      port2.start();
      this[$mainPort] = port1;
      this[$threePort] = port2;
      this[$mainPort]!.onmessage = this[$onModelChange];
    }

    disconnectedCallback() {
      super.disconnectedCallback();

      this[$mainPort]!.close();
      this[$threePort]!.close();
      this[$mainPort] = null;
      this[$threePort] = null;
<<<<<<< HEAD
=======
      if (this[$manipulator] != null) {
        this[$manipulator]!.dispose();
      }
      if (this[$modelKernel] != null) {
        this[$modelKernel]!.deactivate();
      }
>>>>>>> f2dae234
    }

    updated(changedProperties: Map<string|symbol, unknown>): void {
      super.updated(changedProperties);
      if (changedProperties.has($modelGraft)) {
        const oldModelGraft =
            changedProperties.get($modelGraft) as ModelGraft | null;
        if (oldModelGraft != null) {
          oldModelGraft.removeEventListener(
              'mutation', this[$onModelGraftMutation]);
        }

        const modelGraft = this[$modelGraft];

        if (modelGraft != null) {
          modelGraft.addEventListener('mutation', this[$onModelGraftMutation]);
        }
      }
    }

    [$onModelLoad]() {
      super[$onModelLoad]();

      this[$updateThreeSide]();
    }

    [$updateThreeSide]() {
      // Three.js side (will eventually move to worker)
      const scene = this[$scene];
      const {model} = scene;
      const {currentGLTF} = model;
      let modelGraft: ModelGraft|null = null;
      let manipulator: ModelGraftManipulator|null = null;

      if (currentGLTF != null) {
        const {correlatedSceneGraph} = currentGLTF;
        const currentModelGraft = this[$modelGraft];
        const currentManipulator = this[$manipulator];

        if (correlatedSceneGraph != null) {
          if (currentManipulator != null) {
            currentManipulator.dispose();
          }

          if (currentModelGraft != null && currentGLTF === this[$currentGLTF]) {
            return;
          }

          modelGraft = new ModelGraft(model.url || '', correlatedSceneGraph);

<<<<<<< HEAD
          if (modelGraft != null) {
            manipulator =
                new ModelGraftManipulator(modelGraft, this[$threePort]!);
          }

          this[$threePort]!.postMessage({
            type: ThreeDOMMessageType.MODEL_CHANGE,
            model: modelGraft != null && modelGraft.model != null ?
                modelGraft.model.toJSON() :
                null
          });
=======
          let channel = null;
          if (modelGraft != null && modelGraft.model != null) {
            channel = new MessageChannel();
            manipulator = new ModelGraftManipulator(modelGraft, channel.port1);

            this[$threePort]!.postMessage(
                {
                  type: ThreeDOMMessageType.MODEL_CHANGE,
                  model: modelGraft.model.toJSON(),
                  port: channel.port2
                },
                [channel.port2]);
          } else {
            this[$threePort]!.postMessage({
              type: ThreeDOMMessageType.MODEL_CHANGE,
              model: null,
              port: null
            });
          }
>>>>>>> f2dae234
        }
      }

      this[$modelGraft] = modelGraft;
      this[$manipulator] = manipulator;
      this[$currentGLTF] = currentGLTF;
    }

    [$onModelChange] = (event: MessageEvent) => {
      const {data} = event;
      if (data && data.type === ThreeDOMMessageType.MODEL_CHANGE) {
        const serialized: SerializedModel|null = data.model;
        const currentKernel = this[$modelKernel];

        if (currentKernel != null) {
          currentKernel.deactivate();
        } else if (serialized == null) {
          // Do not proceed if transitioning from null to null
          return;
        }

        if (serialized != null) {
<<<<<<< HEAD
          this[$modelKernel] = new ModelKernel(this[$mainPort]!, serialized);
=======
          this[$modelKernel] = new ModelKernel(data.port, serialized);
>>>>>>> f2dae234
        } else {
          this[$modelKernel] = null;
        }

        this.dispatchEvent(new CustomEvent(
            'scene-graph-ready',
            {detail: {url: serialized ? serialized.modelUri : null}}));
      }
    };

    [$onModelGraftMutation] = (_event: Event) => {
      this[$needsRender]();
    }

    /** @export */
    async exportScene(options?: SceneExportOptions): Promise<Blob> {
      const {model} = this[$scene];
      return new Promise<Blob>(async (resolve, reject) => {
        if (model == null) {
          return reject('Model missing or not yet loaded');
        }

        // Defaults
        const opts = {
          binary: true,
          onlyVisible: true,
          maxTextureSize: Infinity,
          forcePowerOfTwoTextures: false,
          includeCustomExtensions: false,
          embedImages: true
        } as GLTFExporterOptions;

        Object.assign(opts, options);
        // Not configurable
        opts.animations = model.animations;
        opts.truncateDrawRange = true;

        const exporter = new GLTFExporter();
        exporter.parse(model, (gltf) => {
          return resolve(
              new Blob([opts.binary ? gltf as Blob : JSON.stringify(gltf)], {
                type: opts.binary ? 'application/octet-stream' :
                                    'application/json'
              }));
        }, opts);
      });
    }
  }

  return SceneGraphModelViewerElement;
};<|MERGE_RESOLUTION|>--- conflicted
+++ resolved
@@ -13,17 +13,10 @@
  * limitations under the License.
  */
 
-<<<<<<< HEAD
-import {Model, ThreeDOM} from '@google/3dom/lib/api.js';
-import {ModelKernel} from '@google/3dom/lib/api/model-kernel.js';
-import {ModelGraft} from '@google/3dom/lib/facade/three-js/model-graft.js';
-import {ModelGraftManipulator} from '@google/3dom/lib/model-graft-manipulator.js';
-=======
 import {Image, Material, Model, PBRMetallicRoughness, Sampler, Texture, TextureInfo, ThreeDOM} from '@google/3dom/lib/api.js';
 import {ModelKernel} from '@google/3dom/lib/api/model-kernel.js';
 import {ModelGraftManipulator} from '@google/3dom/lib/facade/model-graft-manipulator.js';
 import {ModelGraft} from '@google/3dom/lib/facade/three-js/model-graft.js';
->>>>>>> f2dae234
 import {SerializedModel, ThreeDOMMessageType} from '@google/3dom/lib/protocol';
 import {property} from 'lit-element';
 import {GLTFExporter, GLTFExporterOptions} from 'three/examples/jsm/exporters/GLTFExporter';
@@ -68,15 +61,6 @@
     protected[$threePort]: MessagePort|null = null;
     protected[$manipulator]: ModelGraftManipulator|null = null;
     protected[$modelKernel]: ModelKernel|null = null;
-<<<<<<< HEAD
-
-    // ThreeDOM implementation is currently just .model.
-    /** @export */
-    get model() {
-      const kernel = this[$modelKernel];
-      return kernel ? kernel.model : undefined;
-    }
-=======
 
     // ThreeDOM implementation:
     /** @export */
@@ -96,7 +80,6 @@
     static TextureInfo: Constructor<TextureInfo>;
     static Texture: Constructor<Texture>;
     static Image: Constructor<Image>;
->>>>>>> f2dae234
 
     connectedCallback() {
       super.connectedCallback();
@@ -116,15 +99,12 @@
       this[$threePort]!.close();
       this[$mainPort] = null;
       this[$threePort] = null;
-<<<<<<< HEAD
-=======
       if (this[$manipulator] != null) {
         this[$manipulator]!.dispose();
       }
       if (this[$modelKernel] != null) {
         this[$modelKernel]!.deactivate();
       }
->>>>>>> f2dae234
     }
 
     updated(changedProperties: Map<string|symbol, unknown>): void {
@@ -175,19 +155,6 @@
 
           modelGraft = new ModelGraft(model.url || '', correlatedSceneGraph);
 
-<<<<<<< HEAD
-          if (modelGraft != null) {
-            manipulator =
-                new ModelGraftManipulator(modelGraft, this[$threePort]!);
-          }
-
-          this[$threePort]!.postMessage({
-            type: ThreeDOMMessageType.MODEL_CHANGE,
-            model: modelGraft != null && modelGraft.model != null ?
-                modelGraft.model.toJSON() :
-                null
-          });
-=======
           let channel = null;
           if (modelGraft != null && modelGraft.model != null) {
             channel = new MessageChannel();
@@ -207,7 +174,6 @@
               port: null
             });
           }
->>>>>>> f2dae234
         }
       }
 
@@ -230,11 +196,7 @@
         }
 
         if (serialized != null) {
-<<<<<<< HEAD
-          this[$modelKernel] = new ModelKernel(this[$mainPort]!, serialized);
-=======
           this[$modelKernel] = new ModelKernel(data.port, serialized);
->>>>>>> f2dae234
         } else {
           this[$modelKernel] = null;
         }
