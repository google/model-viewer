/* @license
 * Copyright 2020 Google LLC. All Rights Reserved.
 * Licensed under the Apache License, Version 2.0 (the 'License');
 * you may not use this file except in compliance with the License.
 * You may obtain a copy of the License at
 *
 *     http://www.apache.org/licenses/LICENSE-2.0
 *
 * Unless required by applicable law or agreed to in writing, software
 * distributed under the License is distributed on an 'AS IS' BASIS,
 * WITHOUT WARRANTIES OR CONDITIONS OF ANY KIND, either express or implied.
 * See the License for the specific language governing permissions and
 * limitations under the License.
 */

import {ThreeDOM} from '@google/3dom/lib/api.js';
import {ModelKernel} from '@google/3dom/lib/api/model-kernel.js';
import {ModelGraft} from '@google/3dom/lib/facade/three-js/model-graft.js';
import {ModelGraftManipulator} from '@google/3dom/lib/model-graft-manipulator.js';
import {SerializedModel, ThreeDOMMessageType} from '@google/3dom/lib/protocol';
import {property} from 'lit-element';
import {GLTFExporter} from 'three/examples/jsm/exporters/GLTFExporter';

import ModelViewerElementBase, {$needsRender, $onModelLoad, $scene} from '../model-viewer-base.js';
import {ModelViewerGLTFInstance} from '../three-components/gltf-instance/ModelViewerGLTFInstance.js';
import {Constructor} from '../utilities.js';

const $updateThreeSide = Symbol('updateThreeSide');
const $currentGLTF = Symbol('currentGLTF');
const $modelGraft = Symbol('modelGraft');
const $mainPort = Symbol('mainPort');
const $threePort = Symbol('threePort');
const $manipulator = Symbol('manipulator');
const $modelKernel = Symbol('modelKernel');
const $setUpMainSide = Symbol('setUpMainSide');
const $onModelGraftMutation = Symbol('onModelGraftMutation');

<<<<<<< HEAD
export interface SceneGraphInterface {}
=======
interface SceneExportOptions {
  binary?: boolean, trs?: boolean, onlyVisible?: boolean, embedImages?: boolean,
      maxTextureSize?: number, forcePowerOfTwoTextures?: boolean,
      includeCustomExtensions?: boolean,
}

export interface SceneGraphInterface {
  worklet: Worker|null;
  exportScene(options?: SceneExportOptions): Promise<Blob>;
}
>>>>>>> f4537f81

/**
 * SceneGraphMixin manages a `<model-viewer>` integration with the 3DOM library
 * in order to support custom scripts that operate on the <model-viewer> scene
 * graph.
 *
 * When applied, users can specify a special `<script>` type that can be added
 * as a child of `<model-viewer>`. The script will be invoked in a special
 * Web Worker, conventionally referred to as a "scene graph worklet."
 *
 * Script on the browser main thread can communicate with the scene graph
 * worklet via `modelViewer.worklet` using `postMessage`, much like they would
 * with any other Web Worker.
 *
 * Scene graph worklet scripts must be bestowed capabilities by the author of
 * the `<model-viewer>` markup. The three capabilities currently available
 * include:
 *
 *  - `messaging`: The ability to communicate with other contexts via
 *    `postMessage` and `MessageChannel`
 *  - `fetch`: Access to the global `fetch` method for network operations
 *  - `material-properties`: The ability to manipulate the basic properties of
 *    a Material and its associated constructs in the scene graph
 *
 * A trivial example of creating a scene graph worklet that can manipulate
 * material properties looks like this:
 *
 * ```html
 * <model-viewer>
 *   <script type="experimental-scene-graph-worklet"
 *       allow="material-properties">
 *
 *     console.log('Hello from the scene graph worklet!');
 *
 *     self.addEventListener('model-change', () => {
 *       model.materials[0].pbrMetallicRoughness
 *         .setBaseColorFactor([1, 0, 0, 1]);
 *     });
 *
 *   </script>
 * </model-viewer>
 * ```
 *
 * Only one worklet is allowed per `<model-viewer>` at a time. If a new worklet
 * script is appended to a `<model-viewer>` with a running worklet, a new
 * worklet will be created and the previous one will be terminated. If there
 * is more than one worklet script at HTML parse time, the last one in tree
 * order will be used.
 *
 * When a worklet is created, `<model-viewer>` will dispatch a 'worklet-created'
 * event. At the time that this event is dispatched, the worklet will be created
 * but the model is not guaranteed to have been made available to the worklet.
 */
export const SceneGraphMixin = <T extends Constructor<ModelViewerElementBase>>(
    ModelViewerElement: T): Constructor<SceneGraphInterface>&T => {
  class SceneGraphModelViewerElement extends ModelViewerElement implements
      ThreeDOM {
    @property({type: Object}) protected[$modelGraft]: ModelGraft|null = null;

    protected[$currentGLTF]: ModelViewerGLTFInstance|null = null;
    protected[$mainPort]: MessagePort|null = null;
    protected[$threePort]: MessagePort|null = null;
    protected[$manipulator]: ModelGraftManipulator|null = null;
    protected[$modelKernel]: ModelKernel|null = null;

    // ThreeDOM implementation is currently just .model.
    /** @export */
    get model() {
      const kernel = this[$modelKernel];
      return kernel ? kernel.model : undefined;
    }

    connectedCallback() {
      super.connectedCallback();

      const {port1, port2} = new MessageChannel();
      port1.start();
      port2.start();
      this[$mainPort] = port1;
      this[$threePort] = port2;
      this[$setUpMainSide]();
    }

    disconnectedCallback() {
      super.disconnectedCallback();

      this[$mainPort]!.close();
      this[$threePort]!.close();
      this[$mainPort] = null;
      this[$threePort] = null;
    }

    updated(changedProperties: Map<string|symbol, unknown>): void {
      super.updated(changedProperties);
      if (changedProperties.has($modelGraft)) {
        const oldModelGraft =
            changedProperties.get($modelGraft) as ModelGraft | null;
        if (oldModelGraft != null) {
          oldModelGraft.removeEventListener(
              'mutation', this[$onModelGraftMutation]);
        }

        const modelGraft = this[$modelGraft];

        if (modelGraft != null) {
          modelGraft.addEventListener('mutation', this[$onModelGraftMutation]);
        }
      }
    }

    [$onModelLoad]() {
      super[$onModelLoad]();

      this[$updateThreeSide]();
    }

    [$updateThreeSide]() {
      // Three.js side (will eventually move to worker)
      const scene = this[$scene];
      const {model} = scene;
      const {currentGLTF} = model;
      let modelGraft: ModelGraft|null = null;
      let manipulator: ModelGraftManipulator|null = null;

      if (currentGLTF != null) {
        const {correlatedSceneGraph} = currentGLTF;
        const currentModelGraft = this[$modelGraft];
        const currentManipulator = this[$manipulator];

        if (correlatedSceneGraph != null) {
          if (currentManipulator != null) {
            currentManipulator.dispose();
          }

          if (currentModelGraft != null && currentGLTF === this[$currentGLTF]) {
            return;
          }

          modelGraft = new ModelGraft(model.url || '', correlatedSceneGraph);

          if (modelGraft != null) {
            manipulator =
                new ModelGraftManipulator(modelGraft, this[$threePort]!);
          }

          this[$threePort]!.postMessage({
            type: ThreeDOMMessageType.MODEL_CHANGE,
            model: modelGraft != null && modelGraft.model != null ?
                modelGraft.model.toJSON() :
                null
          });
        }
      }

      this[$modelGraft] = modelGraft;
      this[$manipulator] = manipulator;
      this[$currentGLTF] = currentGLTF;
    }

    [$setUpMainSide]() {
      this[$mainPort]!.addEventListener('message', (event: MessageEvent) => {
        const {data} = event;
        if (data && data.type === ThreeDOMMessageType.MODEL_CHANGE) {
          const serialized: SerializedModel|null = data.model;
          const currentKernel = this[$modelKernel];

          if (currentKernel != null) {
            currentKernel.deactivate();
          } else if (serialized == null) {
            // Do not proceed if transitioning from null to null
            return;
          }

          if (serialized != null) {
            this[$modelKernel] = new ModelKernel(this[$mainPort]!, serialized);
          } else {
            this[$modelKernel] = null;
          }
        }
      });
    }

    [$onModelGraftMutation] = (_event: Event) => {
      this[$needsRender]();
    }

    /** @export */
    async exportScene(options?: SceneExportOptions): Promise<Blob> {
      const {model} = this[$scene];
      return new Promise<Blob>(async (resolve, reject) => {
        if (model == null) {
          return reject('Model missing or not yet loaded');
        }

        const opts = {
          // NOTE: automatically include all animations to be exported
          animations: model.animations,
          binary: options?.binary || false,
          trs: options?.trs || true,
          onlyVisible: options?.onlyVisible || true,
          maxTextureSize: options?.maxTextureSize || Infinity,
          forcePowerOfTwoTextures: options?.forcePowerOfTwoTextures || false,
          includeCustomExtensions: options?.includeCustomExtensions || false,
          embedImages: options?.embedImages || true,
          // NOTE: automatically set truncate draw range to true since
          // we don't expose those parameters
          truncateDrawRange: true
        };

        const exporter = new GLTFExporter();
        exporter.parse(model, (gltf) => {
          return resolve(
              new Blob([opts.binary ? gltf as Blob : JSON.stringify(gltf)], {
                type: opts.binary ? 'application/octet-stream' :
                                    'application/json'
              }));
        }, opts);
      });
    }
  }

  return SceneGraphModelViewerElement;
};<|MERGE_RESOLUTION|>--- conflicted
+++ resolved
@@ -19,7 +19,7 @@
 import {ModelGraftManipulator} from '@google/3dom/lib/model-graft-manipulator.js';
 import {SerializedModel, ThreeDOMMessageType} from '@google/3dom/lib/protocol';
 import {property} from 'lit-element';
-import {GLTFExporter} from 'three/examples/jsm/exporters/GLTFExporter';
+import {GLTFExporter, GLTFExporterOptions} from 'three/examples/jsm/exporters/GLTFExporter';
 
 import ModelViewerElementBase, {$needsRender, $onModelLoad, $scene} from '../model-viewer-base.js';
 import {ModelViewerGLTFInstance} from '../three-components/gltf-instance/ModelViewerGLTFInstance.js';
@@ -35,9 +35,6 @@
 const $setUpMainSide = Symbol('setUpMainSide');
 const $onModelGraftMutation = Symbol('onModelGraftMutation');
 
-<<<<<<< HEAD
-export interface SceneGraphInterface {}
-=======
 interface SceneExportOptions {
   binary?: boolean, trs?: boolean, onlyVisible?: boolean, embedImages?: boolean,
       maxTextureSize?: number, forcePowerOfTwoTextures?: boolean,
@@ -45,10 +42,8 @@
 }
 
 export interface SceneGraphInterface {
-  worklet: Worker|null;
   exportScene(options?: SceneExportOptions): Promise<Blob>;
 }
->>>>>>> f4537f81
 
 /**
  * SceneGraphMixin manages a `<model-viewer>` integration with the 3DOM library
@@ -243,20 +238,20 @@
           return reject('Model missing or not yet loaded');
         }
 
+        // Defaults
         const opts = {
-          // NOTE: automatically include all animations to be exported
-          animations: model.animations,
-          binary: options?.binary || false,
-          trs: options?.trs || true,
-          onlyVisible: options?.onlyVisible || true,
-          maxTextureSize: options?.maxTextureSize || Infinity,
-          forcePowerOfTwoTextures: options?.forcePowerOfTwoTextures || false,
-          includeCustomExtensions: options?.includeCustomExtensions || false,
-          embedImages: options?.embedImages || true,
-          // NOTE: automatically set truncate draw range to true since
-          // we don't expose those parameters
-          truncateDrawRange: true
-        };
+          binary: true,
+          onlyVisible: true,
+          maxTextureSize: Infinity,
+          forcePowerOfTwoTextures: false,
+          includeCustomExtensions: false,
+          embedImages: true
+        } as GLTFExporterOptions;
+
+        Object.assign(opts, options);
+        // Not configurable
+        opts.animations = model.animations;
+        opts.truncateDrawRange = true;
 
         const exporter = new GLTFExporter();
         exporter.parse(model, (gltf) => {
