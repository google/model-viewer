/* @license
 * Copyright 2020 Google LLC. All Rights Reserved.
 * Licensed under the Apache License, Version 2.0 (the 'License');
 * you may not use this file except in compliance with the License.
 * You may obtain a copy of the License at
 *
 *     http://www.apache.org/licenses/LICENSE-2.0
 *
 * Unless required by applicable law or agreed to in writing, software
 * distributed under the License is distributed on an 'AS IS' BASIS,
 * WITHOUT WARRANTIES OR CONDITIONS OF ANY KIND, either express or implied.
 * See the License for the specific language governing permissions and
 * limitations under the License.
 */

import {property} from 'lit-element';
import {Euler, MeshStandardMaterial, RepeatWrapping, sRGBEncoding, Texture, TextureLoader} from 'three';
import {GLTFExporter, GLTFExporterOptions} from 'three/examples/jsm/exporters/GLTFExporter';

import ModelViewerElementBase, {$needsRender, $onModelLoad, $renderer, $scene} from '../model-viewer-base.js';
import {normalizeUnit} from '../styles/conversions.js';
import {NumberNode, parseExpressions} from '../styles/parsers.js';
import {ModelViewerGLTFInstance} from '../three-components/gltf-instance/ModelViewerGLTFInstance.js';
import GLTFExporterMaterialsVariantsExtension from '../three-components/gltf-instance/VariantMaterialExporterPlugin';
import {Constructor} from '../utilities.js';

import {Image, PBRMetallicRoughness, Sampler, TextureInfo} from './scene-graph/api.js';
import {Material} from './scene-graph/material.js';
import {Model} from './scene-graph/model.js';
import {Texture as ModelViewerTexture} from './scene-graph/texture';
import {$createFromTexture, TextureInfo as SceneGraphTextureInfo} from './scene-graph/texture-info.js';



const $currentGLTF = Symbol('currentGLTF');
const $model = Symbol('model');
const $variants = Symbol('variants');
const $onUpdate = Symbol('onUpdate');
const $textureLoader = Symbol('textureLoader');

interface SceneExportOptions {
  binary?: boolean, trs?: boolean, onlyVisible?: boolean, embedImages?: boolean,
      maxTextureSize?: number, forcePowerOfTwoTextures?: boolean,
      includeCustomExtensions?: boolean,
}

export interface SceneGraphInterface {
  readonly model?: Model;
  variantName: string|undefined;
  readonly availableVariants: Array<string>;
  orientation: string;
  scale: string;
  exportScene(options?: SceneExportOptions): Promise<Blob>;
  createTexture(uri: string): Promise<ModelViewerTexture|null>;
}

/**
 * SceneGraphMixin manages exposes a model API in order to support operations on
 * the <model-viewer> scene graph.
 */
export const SceneGraphMixin = <T extends Constructor<ModelViewerElementBase>>(
    ModelViewerElement: T): Constructor<SceneGraphInterface>&T => {
  class SceneGraphModelViewerElement extends ModelViewerElement {
    protected[$model]: Model|undefined = undefined;
    protected[$currentGLTF]: ModelViewerGLTFInstance|null = null;
    protected[$variants]: Array<string> = [];
    private[$textureLoader] = new TextureLoader();

    @property({type: String, attribute: 'variant-name'})
    variantName: string|undefined = undefined;

    @property({type: String, attribute: 'orientation'})
    orientation: string = '0 0 0';

    @property({type: String, attribute: 'scale'}) scale: string = '1 1 1';

    // Scene-graph API:
    /** @export */
    get model() {
      return this[$model];
    }

    get availableVariants() {
      return this[$variants];
    }

    /**
     * References to each element constructor. Supports instanceof checks; these
     * classes are not directly constructable.
     */
    static Model: Constructor<Model>;
    static Material: Constructor<Material>;
    static PBRMetallicRoughness: Constructor<PBRMetallicRoughness>;
    static Sampler: Constructor<Sampler>;
    static TextureInfo: Constructor<TextureInfo>;
    static Texture: Constructor<Texture>;
    static Image: Constructor<Image>;

    private[$onUpdate]() {
      this[$needsRender]();
    }

    async createTexture(uri: string): Promise<ModelViewerTexture|null> {
      const currentGLTF = this[$currentGLTF];
      const texture: Texture = await new Promise<Texture>(
          (resolve) => this[$textureLoader].load(uri, resolve));
      if (!currentGLTF || !texture) {
        return null;
      }
      // Applies default settings.
      texture.encoding = sRGBEncoding;
      texture.wrapS = RepeatWrapping;
      texture.wrapT = RepeatWrapping;
      texture.flipY = false;

      return new ModelViewerTexture(
          SceneGraphTextureInfo[$createFromTexture](texture));
    }


    updated(changedProperties: Map<string, any>) {
      super.updated(changedProperties);

      if (changedProperties.has('variantName')) {
        const threeGLTF = this[$currentGLTF];
        const {variantName} = this;

        if (threeGLTF == null) {
          return;
        }

<<<<<<< HEAD
        const updatedMaterials = threeGLTF.correlatedSceneGraph.loadVariant(
            variantIndex, this[$onUpdate]);
        const {gltf, gltfElementMap} = threeGLTF.correlatedSceneGraph;

        for (const index of updatedMaterials) {
          const material = gltf.materials![index];
          this[$model]!.materials[index] = new Material(
              this[$onUpdate],
              gltf,
              material,
              gltfElementMap.get(material) as Set<MeshStandardMaterial>);
        }
=======
        const onUpdate = () => {
          this[$needsRender]();
        };

        const updatedMaterialsPromise =
            threeGLTF.correlatedSceneGraph.loadVariant(variantName!, onUpdate);
        const {gltf, gltfElementMap} = threeGLTF.correlatedSceneGraph;

        updatedMaterialsPromise.then(updatedMaterials => {
          for (const index of updatedMaterials) {
            const material = gltf.materials![index];
            this[$model]!.materials[index] = new Material(
                onUpdate,
                gltf,
                material,
                gltfElementMap.get(material) as Set<MeshStandardMaterial>);
          }
        });
>>>>>>> 99ffc779
      }

      if (changedProperties.has('orientation') ||
          changedProperties.has('scale')) {
        const {modelContainer} = this[$scene];

        const orientation = parseExpressions(this.orientation)[0]
                                .terms as [NumberNode, NumberNode, NumberNode];

        const roll = normalizeUnit(orientation[0]).number;
        const pitch = normalizeUnit(orientation[1]).number;
        const yaw = normalizeUnit(orientation[2]).number;

        modelContainer.quaternion.setFromEuler(
            new Euler(pitch, yaw, roll, 'YXZ'));

        const scale = parseExpressions(this.scale)[0]
                          .terms as [NumberNode, NumberNode, NumberNode];

        modelContainer.scale.set(
            scale[0].number, scale[1].number, scale[2].number);

        this[$scene].updateBoundingBox();
        this[$scene].updateShadow();
        this[$renderer].arRenderer.onUpdateScene();
        this[$needsRender]();
      }
    }

    [$onModelLoad]() {
      super[$onModelLoad]();

      this[$variants] = [];

      const {currentGLTF} = this[$scene];

      if (currentGLTF != null) {
        const {correlatedSceneGraph} = currentGLTF;

        if (correlatedSceneGraph != null &&
            currentGLTF !== this[$currentGLTF]) {
          this[$model] = new Model(correlatedSceneGraph, () => {
            this[$needsRender]();
          });
        }

        // KHR_materials_variants extension spec:
        // https://github.com/KhronosGroup/glTF/tree/master/extensions/2.0/Khronos/KHR_materials_variants

        if ('variants' in currentGLTF.userData) {
          this[$variants] = currentGLTF.userData.variants.slice();
          this.requestUpdate('variantName');
        }
      }

      this[$currentGLTF] = currentGLTF;
      // TODO: remove this event, as it is synonymous with the load event.
      this.dispatchEvent(new CustomEvent('scene-graph-ready'));
    }

    /** @export */
    async exportScene(options?: SceneExportOptions): Promise<Blob> {
      const scene = this[$scene];
      return new Promise<Blob>(async (resolve) => {
        // Defaults
        const opts = {
          binary: true,
          onlyVisible: true,
          maxTextureSize: Infinity,
          forcePowerOfTwoTextures: false,
          includeCustomExtensions: false,
          embedImages: true
        } as GLTFExporterOptions;

        Object.assign(opts, options);
        // Not configurable
        opts.animations = scene.animations;
        opts.truncateDrawRange = true;

        const shadow = scene.shadow;
        let visible = false;
        // Remove shadow from export
        if (shadow != null) {
          visible = shadow.visible;
          shadow.visible = false;
        }

        const currentGLTF = this[$currentGLTF];

        if (currentGLTF != null && 'functions' in currentGLTF.userData &&
            'ensureLoadVariants' in currentGLTF.userData.functions) {
          // Ensure all variant materials are loaded because some of them may
          // not be loaded yet.
          await currentGLTF.userData.functions.ensureLoadVariants(scene);
        }

        const exporter =
            (new GLTFExporter() as any)
                .register(
                    (writer: any) =>
                        new GLTFExporterMaterialsVariantsExtension(writer));
        exporter.parse(scene.modelContainer, (gltf: object) => {
          return resolve(
              new Blob([opts.binary ? gltf as Blob : JSON.stringify(gltf)], {
                type: opts.binary ? 'application/octet-stream' :
                                    'application/json'
              }));
        }, opts);

        if (shadow != null) {
          shadow.visible = visible;
        }
      });
    }
  }

  return SceneGraphModelViewerElement;
};<|MERGE_RESOLUTION|>--- conflicted
+++ resolved
@@ -129,39 +129,21 @@
           return;
         }
 
-<<<<<<< HEAD
-        const updatedMaterials = threeGLTF.correlatedSceneGraph.loadVariant(
-            variantIndex, this[$onUpdate]);
-        const {gltf, gltfElementMap} = threeGLTF.correlatedSceneGraph;
-
-        for (const index of updatedMaterials) {
-          const material = gltf.materials![index];
-          this[$model]!.materials[index] = new Material(
-              this[$onUpdate],
-              gltf,
-              material,
-              gltfElementMap.get(material) as Set<MeshStandardMaterial>);
-        }
-=======
-        const onUpdate = () => {
-          this[$needsRender]();
-        };
-
         const updatedMaterialsPromise =
-            threeGLTF.correlatedSceneGraph.loadVariant(variantName!, onUpdate);
+            threeGLTF.correlatedSceneGraph.loadVariant(
+                variantName!, this[$onUpdate]);
         const {gltf, gltfElementMap} = threeGLTF.correlatedSceneGraph;
 
         updatedMaterialsPromise.then(updatedMaterials => {
           for (const index of updatedMaterials) {
             const material = gltf.materials![index];
             this[$model]!.materials[index] = new Material(
-                onUpdate,
+                this[$onUpdate],
                 gltf,
                 material,
                 gltfElementMap.get(material) as Set<MeshStandardMaterial>);
           }
         });
->>>>>>> 99ffc779
       }
 
       if (changedProperties.has('orientation') ||
