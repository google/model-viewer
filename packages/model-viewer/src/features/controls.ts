--- conflicted
+++ resolved
@@ -89,11 +89,6 @@
 }
 
 export type InteractionPromptStrategy = 'auto'|'when-focused'|'none';
-<<<<<<< HEAD
-export type InteractionPromptStyle = 'basic'|'wiggle';
-=======
-export type InteractionPolicy = 'always-allow'|'allow-when-focused';
->>>>>>> 19c5ab12
 export type TouchAction = 'pan-y'|'pan-x'|'none';
 
 export const InteractionPromptStrategy:
@@ -102,19 +97,6 @@
       WHEN_FOCUSED: 'when-focused',
       NONE: 'none'
     };
-
-<<<<<<< HEAD
-export const InteractionPromptStyle:
-    {[index: string]: InteractionPromptStyle} = {
-      BASIC: 'basic',
-      WIGGLE: 'wiggle'
-    };
-=======
-export const InteractionPolicy: {[index: string]: InteractionPolicy} = {
-  ALWAYS_ALLOW: 'always-allow',
-  WHEN_FOCUSED: 'allow-when-focused'
-};
->>>>>>> 19c5ab12
 
 export const TouchAction: {[index: string]: TouchAction} = {
   PAN_Y: 'pan-y',
@@ -250,11 +232,6 @@
   minFieldOfView: string;
   maxFieldOfView: string;
   interactionPrompt: InteractionPromptStrategy;
-<<<<<<< HEAD
-  interactionPromptStyle: InteractionPromptStyle;
-=======
-  interactionPolicy: InteractionPolicy;
->>>>>>> 19c5ab12
   interactionPromptThreshold: number;
   orbitSensitivity: number;
   touchAction: TouchAction;
