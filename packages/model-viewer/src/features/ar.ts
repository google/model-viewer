--- conflicted
+++ resolved
@@ -60,11 +60,6 @@
     // Since we're appending the whole URL as query parameter,
     // ? needs to be turned into & to not lose any of them.
     gltfSrc = gltfSrc.replace('?', '&');
-<<<<<<< HEAD
-
-=======
-    
->>>>>>> a4f61f9e
     const location = self.location.toString();
     const locationUrl = new URL(location);
     const modelUrl = new URL(gltfSrc, location);
@@ -74,27 +69,22 @@
 
     // modelUrl can contain title/link/sound etc.
     // These are already URL-encoded, so we shouldn't do that again here.
-<<<<<<< HEAD
     let intentParams = `?file=${modelUrl.toString()}&mode=ar_only`;
-    if (!gltfSrc.includes('&link='))
+    if (!gltfSrc.includes('&link=')) {
       intentParams += `&link=${location}`;
-    if (!gltfSrc.includes('&title='))
+    }
+    if (!gltfSrc.includes('&title=')) {
       intentParams += `&title=${encodeURIComponent(title)}`;
-=======
-    let intentParams =`?file=${modelUrl.toString()}&mode=ar_only`;
-    if(!gltfSrc.includes("&link=")) intentParams += `&link=${location}`;
-    if(!gltfSrc.includes("&title=")) intentParams += `&title=${encodeURIComponent(title)}`;
->>>>>>> a4f61f9e
-
+    }
     if (arScale === 'fixed') {
       intentParams += `&resizable=false`;
     }
-    
+
     const intent = `intent://arvr.google.com/scene-viewer/1.0${
         intentParams}#Intent;scheme=${
         scheme};package=com.google.ar.core;action=android.intent.action.VIEW;S.browser_fallback_url=${
         encodeURIComponent(locationUrl.toString())};end;`;
-    
+
     const undoHashChange = () => {
       if (self.location.hash === noArViewerSigil && !fallbackInvoked) {
         fallbackInvoked = true;
