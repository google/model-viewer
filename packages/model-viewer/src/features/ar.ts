/* @license
 * Copyright 2019 Google LLC. All Rights Reserved.
 * Licensed under the Apache License, Version 2.0 (the 'License');
 * you may not use this file except in compliance with the License.
 * You may obtain a copy of the License at
 *
 *     http://www.apache.org/licenses/LICENSE-2.0
 *
 * Unless required by applicable law or agreed to in writing, software
 * distributed under the License is distributed on an 'AS IS' BASIS,
 * WITHOUT WARRANTIES OR CONDITIONS OF ANY KIND, either express or implied.
 * See the License for the specific language governing permissions and
 * limitations under the License.
 */

import {property} from 'lit-element';
import {Event as ThreeEvent} from 'three';
import {USDZExporter} from 'three/examples/jsm/exporters/USDZExporter';

import {IS_AR_QUICKLOOK_CANDIDATE, IS_SCENEVIEWER_CANDIDATE, IS_WEBXR_AR_CANDIDATE} from '../constants.js';
import ModelViewerElementBase, {$needsRender, $progressTracker, $renderer, $scene, $shouldAttemptPreload, $updateSource} from '../model-viewer-base.js';
import {enumerationDeserializer} from '../styles/deserializers.js';
import {ARStatus, ARTracking} from '../three-components/ARRenderer.js';
import {Constructor, waitForEvent} from '../utilities.js';

let isWebXRBlocked = false;
let isSceneViewerBlocked = false;
const noArViewerSigil = '#model-viewer-no-ar-fallback';

export type ARMode = 'quick-look'|'scene-viewer'|'webxr'|'none';

const deserializeARModes = enumerationDeserializer<ARMode>(
    ['quick-look', 'scene-viewer', 'webxr', 'none']);

const DEFAULT_AR_MODES = 'webxr scene-viewer';

const ARMode: {[index: string]: ARMode} = {
  QUICK_LOOK: 'quick-look',
  SCENE_VIEWER: 'scene-viewer',
  WEBXR: 'webxr',
  NONE: 'none'
};

export interface ARStatusDetails {
  status: ARStatus;
}

export interface ARTrackingDetails {
  status: ARTracking;
}

const $arButtonContainer = Symbol('arButtonContainer');
const $enterARWithWebXR = Symbol('enterARWithWebXR');
export const $openSceneViewer = Symbol('openSceneViewer');
export const $openIOSARQuickLook = Symbol('openIOSARQuickLook');
const $canActivateAR = Symbol('canActivateAR');
const $arMode = Symbol('arMode');
const $arModes = Symbol('arModes');
const $arAnchor = Symbol('arAnchor');
const $preload = Symbol('preload');
const $generatedIosUrl = Symbol('generatedIosUrl');

const $onARButtonContainerClick = Symbol('onARButtonContainerClick');
const $onARStatus = Symbol('onARStatus');
const $onARTracking = Symbol('onARTracking');
const $onARTap = Symbol('onARTap');
const $selectARMode = Symbol('selectARMode');

export declare interface ARInterface {
  ar: boolean;
  arModes: string;
  arScale: string;
  iosSrc: string|null;
  readonly canActivateAR: boolean;
  activateAR(): Promise<void>;
}

export const ARMixin = <T extends Constructor<ModelViewerElementBase>>(
    ModelViewerElement: T): Constructor<ARInterface>&T => {
  class ARModelViewerElement extends ModelViewerElement {
    @property({type: Boolean, attribute: 'ar'}) ar: boolean = false;

    @property({type: String, attribute: 'ar-scale'}) arScale: string = 'auto';

    @property({type: String, attribute: 'ar-placement'})
    arPlacement: string = 'floor';

    @property({type: String, attribute: 'ar-modes'})
    arModes: string = DEFAULT_AR_MODES;

    @property({type: String, attribute: 'ios-src'}) iosSrc: string|null = null;

    get canActivateAR(): boolean {
      return this[$arMode] !== ARMode.NONE;
    }

    protected[$canActivateAR]: boolean = false;

    // TODO: Add this to the shadow root as part of this mixin's
    // implementation:
    protected[$arButtonContainer]: HTMLElement =
        this.shadowRoot!.querySelector('.ar-button') as HTMLElement;

    protected[$arAnchor] = document.createElement('a');

    protected[$arModes]: Set<ARMode> = new Set();
    protected[$arMode]: ARMode = ARMode.NONE;
    protected[$preload] = false;

    private[$generatedIosUrl]: string|null = null;

    private[$onARButtonContainerClick] = (event: Event) => {
      event.preventDefault();
      this.activateAR();
    };

    private[$onARStatus] = ({status}: ThreeEvent) => {
      if (status === ARStatus.NOT_PRESENTING ||
          this[$renderer].arRenderer.presentedScene === this[$scene]) {
        this.setAttribute('ar-status', status);
        this.dispatchEvent(
            new CustomEvent<ARStatusDetails>('ar-status', {detail: {status}}));
        if (status === ARStatus.NOT_PRESENTING) {
          this.removeAttribute('ar-tracking');
        } else if (status === ARStatus.SESSION_STARTED) {
          this.setAttribute('ar-tracking', ARTracking.TRACKING);
        }
      }
    };

    private[$onARTracking] = ({status}: ThreeEvent) => {
      this.setAttribute('ar-tracking', status);
      this.dispatchEvent(new CustomEvent<ARTrackingDetails>(
          'ar-tracking', {detail: {status}}));
    };

    private[$onARTap] = (event: Event) => {
      if ((event as any).data == '_apple_ar_quicklook_button_tapped') {
        this.dispatchEvent(new CustomEvent('quick-look-button-tapped'));
      }
    };

    connectedCallback() {
      super.connectedCallback();

      this[$renderer].arRenderer.addEventListener('status', this[$onARStatus]);
      this.setAttribute('ar-status', ARStatus.NOT_PRESENTING);

      this[$renderer].arRenderer.addEventListener(
          'tracking', this[$onARTracking]);

      this[$arAnchor].addEventListener('message', this[$onARTap]);
    }

    disconnectedCallback() {
      super.disconnectedCallback();

      this[$renderer].arRenderer.removeEventListener(
          'status', this[$onARStatus]);
      this[$renderer].arRenderer.removeEventListener(
          'tracking', this[$onARTracking]);

      this[$arAnchor].removeEventListener('message', this[$onARTap]);
    }

    async update(changedProperties: Map<string, any>) {
      super.update(changedProperties);

      if (changedProperties.has('arScale')) {
        this[$scene].canScale = this.arScale !== 'fixed';
      }

      if (changedProperties.has('arPlacement')) {
        this[$scene].setShadowIntensity(this[$scene].shadowIntensity);
        this[$needsRender]();
      }

      if (!changedProperties.has('ar') && !changedProperties.has('arModes') &&
          !changedProperties.has('iosSrc')) {
        return;
      }

      if (changedProperties.has('arModes')) {
        this[$arModes] = deserializeARModes(this.arModes);
      }

      this[$selectARMode]();
    }

    /**
     * Activates AR. Note that for any mode that is not WebXR-based, this
     * method most likely has to be called synchronous from a user
     * interaction handler. Otherwise, attempts to activate modes that
     * require user interaction will most likely be ignored.
     */
    async activateAR() {
      switch (this[$arMode]) {
        case ARMode.QUICK_LOOK:
          this[$openIOSARQuickLook]();
          break;
        case ARMode.WEBXR:
          await this[$enterARWithWebXR]();
          break;
        case ARMode.SCENE_VIEWER:
          this[$openSceneViewer]();
          break;
        default:
          console.warn(
              'No AR Mode can be activated. This is probably due to missing \
configuration or device capabilities');
          break;
      }
    }

    async[$selectARMode]() {
      this[$arMode] = ARMode.NONE;
      if (this.ar) {
        const arModes: ARMode[] = [];
        this[$arModes].forEach((value) => {
          arModes.push(value);
        });

        for (const value of arModes) {
          if (value === 'webxr' && IS_WEBXR_AR_CANDIDATE && !isWebXRBlocked &&
              await this[$renderer].arRenderer.supportsPresentation()) {
            this[$arMode] = ARMode.WEBXR;
            break;
          } else if (
              value === 'scene-viewer' && IS_SCENEVIEWER_CANDIDATE &&
              !isSceneViewerBlocked) {
            this[$arMode] = ARMode.SCENE_VIEWER;
            break;
          } else if (value === 'quick-look' && IS_AR_QUICKLOOK_CANDIDATE) {
            this[$arMode] = ARMode.QUICK_LOOK;
            break;
          }
        }

        // The presence of ios-src overrides the absence of quick-look ar-mode.
        if (!this.canActivateAR && this.iosSrc != null &&
            IS_AR_QUICKLOOK_CANDIDATE) {
          this[$arMode] = ARMode.QUICK_LOOK;
        }
      }

      if (this.canActivateAR) {
        this[$arButtonContainer].classList.add('enabled');
        this[$arButtonContainer].addEventListener(
            'click', this[$onARButtonContainerClick]);
      } else if (this[$arButtonContainer].classList.contains('enabled')) {
        this[$arButtonContainer].removeEventListener(
            'click', this[$onARButtonContainerClick]);
        this[$arButtonContainer].classList.remove('enabled');

        // If AR went from working to not, notify the element.
        const status = ARStatus.FAILED;
        this.setAttribute('ar-status', status);
        this.dispatchEvent(
            new CustomEvent<ARStatusDetails>('ar-status', {detail: {status}}));
      }
    }

    protected async[$enterARWithWebXR]() {
      console.log('Attempting to present in AR with WebXR...');

      if (!this.loaded) {
        this[$preload] = true;
        this[$updateSource]();
        await waitForEvent(this, 'load');
        this[$preload] = false;
      }

      try {
        this[$arButtonContainer].removeEventListener(
            'click', this[$onARButtonContainerClick]);
        const {arRenderer} = this[$renderer];
        arRenderer.placeOnWall = this.arPlacement === 'wall';
        await arRenderer.present(this[$scene]);
      } catch (error) {
        console.warn('Error while trying to present in AR with WebXR');
        console.error(error);
        await this[$renderer].arRenderer.stopPresenting();
        isWebXRBlocked = true;
        console.warn('Falling back to next ar-mode');
        await this[$selectARMode]();
        this.activateAR();
      } finally {
        this[$selectARMode]();
      }
    }

    [$shouldAttemptPreload](): boolean {
      return super[$shouldAttemptPreload]() || this[$preload];
    }

    /**
     * Takes a URL and a title string, and attempts to launch Scene Viewer on
     * the current device.
     */
    [$openSceneViewer]() {
      const location = self.location.toString();
      const locationUrl = new URL(location);
      const modelUrl = new URL(this.src!, location);
      const params = new URLSearchParams(modelUrl.search);

      locationUrl.hash = noArViewerSigil;

      // modelUrl can contain title/link/sound etc.
      params.set('mode', 'ar_only');
      if (!params.has('disable_occlusion')) {
        params.set('disable_occlusion', 'true');
      }
      if (this.arScale === 'fixed') {
        params.set('resizable', 'false');
      }
      if (this.arPlacement === 'wall') {
        params.set('enable_vertical_placement', 'true');
      }
      if (params.has('sound')) {
        const soundUrl = new URL(params.get('sound')!, location);
        params.set('sound', soundUrl.toString());
      }
      if (params.has('link')) {
        const linkUrl = new URL(params.get('link')!, location);
        params.set('link', linkUrl.toString());
      }

      const intent = `intent://arvr.google.com/scene-viewer/1.0?${
          params.toString() + '&file=' +
          encodeURIComponent(
              modelUrl
                  .toString())}#Intent;scheme=https;package=com.google.ar.core;action=android.intent.action.VIEW;S.browser_fallback_url=${
          encodeURIComponent(locationUrl.toString())};end;`;

      const undoHashChange = () => {
        if (self.location.hash === noArViewerSigil) {
          isSceneViewerBlocked = true;
          // The new history will be the current URL with a new hash.
          // Go back one step so that we reset to the expected URL.
          // NOTE(cdata): this should not invoke any browser-level navigation
          // because hash-only changes modify the URL in-place without
          // navigating:
          self.history.back();
          console.warn('Error while trying to present in AR with Scene Viewer');
          console.warn('Falling back to next ar-mode');
          this[$selectARMode]();
          // Would be nice to activateAR() here, but webXR fails due to not
          // seeing a user activation.
        }
      };

      self.addEventListener('hashchange', undoHashChange, {once: true});

      this[$arAnchor].setAttribute('href', intent);
      console.log('Attempting to present in AR with Scene Viewer...');
      this[$arAnchor].click();
    }

    /**
     * Takes a URL to a USDZ file and sets the appropriate fields so that Safari
     * iOS can intent to their AR Quick Look.
     */
    async[$openIOSARQuickLook]() {
      const generateUsdz = !this.iosSrc;

      this[$arButtonContainer].classList.remove('enabled');

      const modelUrl = new URL(
          generateUsdz ? await this.prepareUSDZ() : this.iosSrc!,
          self.location.toString());

      this[$arButtonContainer].classList.add('enabled');

      if (this.arScale === 'fixed') {
        if (modelUrl.hash) {
          modelUrl.hash += '&';
        }
        modelUrl.hash += 'allowsContentScaling=0';
      }


      const anchor = this[$arAnchor];
      anchor.setAttribute('rel', 'ar');
      const img = document.createElement('img');
      anchor.appendChild(img);
      anchor.setAttribute('href', modelUrl.toString());
<<<<<<< HEAD
      if (generateUsdz) {
        anchor.setAttribute('download', 'model.usdz');
      }
=======
      console.log('Attempting to present in AR with Quick Look...');
>>>>>>> 202f5a3a
      anchor.click();
      anchor.removeChild(img);
    }

    async prepareUSDZ(): Promise<string> {
      const updateSourceProgress = this[$progressTracker].beginActivity();

      if (this[$generatedIosUrl] != null) {
        URL.revokeObjectURL(this[$generatedIosUrl]!);
        this[$generatedIosUrl] = null;
      }

      const scene = this[$scene];

      const shadow = scene.shadow;
      let visible = false;

      // Remove shadow from export
      if (shadow != null) {
        visible = shadow.visible;
        shadow.visible = false;
      }

      updateSourceProgress(0.2);

      const exporter = new USDZExporter();
      const arraybuffer = await exporter.parse(scene.modelContainer);
      const blob = new Blob([arraybuffer], {
        type: 'application/octet-stream',
      });

      const url = URL.createObjectURL(blob);
      this[$generatedIosUrl] = url;

      updateSourceProgress(1);

      if (shadow != null) {
        shadow.visible = visible;
      }

      return url;
    }
  }

  return ARModelViewerElement;
};<|MERGE_RESOLUTION|>--- conflicted
+++ resolved
@@ -384,13 +384,10 @@
       const img = document.createElement('img');
       anchor.appendChild(img);
       anchor.setAttribute('href', modelUrl.toString());
-<<<<<<< HEAD
       if (generateUsdz) {
         anchor.setAttribute('download', 'model.usdz');
       }
-=======
       console.log('Attempting to present in AR with Quick Look...');
->>>>>>> 202f5a3a
       anchor.click();
       anchor.removeChild(img);
     }
