/* @license
 * Copyright 2019 Google LLC. All Rights Reserved.
 * Licensed under the Apache License, Version 2.0 (the 'License');
 * you may not use this file except in compliance with the License.
 * You may obtain a copy of the License at
 *
 *     http://www.apache.org/licenses/LICENSE-2.0
 *
 * Unless required by applicable law or agreed to in writing, software
 * distributed under the License is distributed on an 'AS IS' BASIS,
 * WITHOUT WARRANTIES OR CONDITIONS OF ANY KIND, either express or implied.
 * See the License for the specific language governing permissions and
 * limitations under the License.
 */

import {property} from 'lit-element';

import ModelViewerElementBase, {$announceModelVisibility, $ariaLabel, $getLoaded, $getModelIsVisible, $isElementInViewport, $progressTracker, $renderer, $shouldAttemptPreload, $updateSource, $userInputElement} from '../model-viewer-base.js';
import {$loader, CachingGLTFLoader} from '../three-components/CachingGLTFLoader.js';
<<<<<<< HEAD
import {Renderer} from '../three-components/Renderer.js';
import {Constructor, deserializeUrl, throttle} from '../utilities.js';
=======
import {ModelViewerGLTFInstance} from '../three-components/gltf-instance/ModelViewerGLTFInstance.js';
import {Constructor, throttle} from '../utilities.js';
>>>>>>> 14d97c61

import {LoadingStatusAnnouncer} from './loading/status-announcer.js';

export type RevealAttributeValue = 'auto'|'interaction'|'manual';
export type LoadingAttributeValue = 'auto'|'lazy'|'eager';
type DismissalSource = 'interaction';

export const POSTER_TRANSITION_TIME = 300;
export const PROGRESS_BAR_UPDATE_THRESHOLD = 100;
const PROGRESS_MASK_BASE_OPACITY = 0.2;

const DEFAULT_DRACO_DECODER_LOCATION =
    'https://www.gstatic.com/draco/versioned/decoders/1.3.5/';

const SPACE_KEY = 32;
const ENTER_KEY = 13;

const RevealStrategy: {[index: string]: RevealAttributeValue} = {
  AUTO: 'auto',
  INTERACTION: 'interaction',
  MANUAL: 'manual'
};

const LoadingStrategy: {[index: string]: LoadingAttributeValue} = {
  AUTO: 'auto',
  LAZY: 'lazy',
  EAGER: 'eager'
};

const PosterDismissalSource: {[index: string]: DismissalSource} = {
  INTERACTION: 'interaction'
};

const loadingStatusAnnouncer = new LoadingStatusAnnouncer();

export const $defaultProgressBarElement = Symbol('defaultProgressBarElement');
export const $defaultProgressMaskElement = Symbol('defaultProgressMaskElement');

export const $posterContainerElement = Symbol('posterContainerElement');
export const $defaultPosterElement = Symbol('defaultPosterElement');

const $posterDismissalSource = Symbol('posterDismissalSource');

const $modelIsReadyForReveal = Symbol('modelIsReadyForReveal');
const $shouldRevealModel = Symbol('shouldRevealModel');
const $showPoster = Symbol('showPoster');
const $hidePoster = Symbol('hidePoster');
const $modelIsRevealed = Symbol('modelIsRevealed');
const $preloadAttempted = Symbol('preloadAttempted');
const $sourceUpdated = Symbol('sourceUpdated');

const $updateLoadingAndVisibility = Symbol('updateLoadingAndVisibility');

const $updateProgressBar = Symbol('updateProgressBar');
const $lastReportedProgress = Symbol('lastReportedProgress');

const $ariaLabelCallToAction = Symbol('ariaLabelCallToAction');

const $clickHandler = Symbol('clickHandler');
const $keydownHandler = Symbol('keydownHandler');
const $progressHandler = Symbol('processHandler');
const $onClick = Symbol('onClick');
const $onKeydown = Symbol('onKeydown');
const $onProgress = Symbol('onProgress');

export declare interface LoadingInterface {
  poster: string|null;
  reveal: RevealAttributeValue;
  loading: LoadingAttributeValue;
  readonly loaded: boolean;
  readonly modelIsVisible: boolean;
  dismissPoster(): void;
}

export declare interface LoadingStaticInterface {
  dracoDecoderLocation: string;
  mapURLs(callback: (url: string) => string): void;
}

interface ModelViewerGlobalConfig {
  dracoDecoderLocation?: string;
}

/**
 * LoadingMixin implements features related to lazy loading, as well as
 * presentation details related to the pre-load / pre-render presentation of a
 * <model-viewer>
 *
 * This mixin implements support for models with DRACO-compressed meshes.
 * The DRACO decoder will be loaded on-demand if a glTF that uses the DRACO mesh
 * compression extension is encountered.
 *
 * By default, the DRACO decoder will be loaded from a Google CDN. It is
 * possible to customize where the decoder is loaded from by defining a global
 * configuration option for `<model-viewer>` like so:
 *
 * ```html
 * <script>
 * ModelViewerElement = self.ModelViewerElement || {};
 * ModelViewerElement.dracoDecoderLocation =
 *     'http://example.com/location/of/draco/decoder/files/';
 * </script>
 * ```
 *
 * Note that the above configuration strategy must be performed *before* the
 * first `<model-viewer>` element is created in the browser. The configuration
 * can be done anywhere, but the easiest way to ensure it is done at the right
 * time is to do it in the `<head>` of the HTML document. This is the
 * recommended way to set the location because it is most compatible with
 * scenarios where the `<model-viewer>` library is lazily loaded.
 *
 * If you absolutely have to set the DRACO decoder location *after* the first
 * `<model-viewer>` element is created, you can do it this way:
 *
 * ```html
 * <script>
 * const ModelViewerElement = customElements.get('model-viewer');
 * ModelViewerElement.dracoDecoderLocation =
 *     'http://example.com/location/of/draco/decoder/files/';
 * </script>
 * ```
 *
 * Note that the above configuration approach will not work until *after*
 * `<model-viewer>` is defined in the browser. Also note that this configuration
 * *must* be set *before* the first DRACO model is fully loaded.
 *
 * It is recommended that users who intend to take advantage of DRACO mesh
 * compression consider whether or not it is acceptable for their use case to
 * have code side-loaded from a Google CDN. If it is not acceptable, then the
 * location must be customized before loading any DRACO models in order to cause
 * the decoder to be loaded from an alternative, acceptable location.
 */
export const LoadingMixin = <T extends Constructor<ModelViewerElementBase>>(
    ModelViewerElement:
        T): Constructor<LoadingInterface, LoadingStaticInterface>&T => {
  class LoadingModelViewerElement extends ModelViewerElement {
    static set dracoDecoderLocation(value: string) {
      CachingGLTFLoader.setDRACODecoderLocation(value);
    }

    static get dracoDecoderLocation() {
      return CachingGLTFLoader.getDRACODecoderLocation();
    }

    /**
     * If provided, the callback will be passed each resource URL before a
     * request is sent. The callback may return the original URL, or a new URL
     * to override loading behavior. This behavior can be used to load assets
     * from .ZIP files, drag-and-drop APIs, and Data URIs.
     */
    static mapURLs(callback: (url: string) => string) {
      Renderer.singleton.loader[$loader].manager.setURLModifier(callback);
    }

    /**
     * A URL pointing to the image to use as a poster in scenarios where the
     * <model-viewer> is not ready to reveal a rendered model to the viewer.
     */
    @property({type: String}) poster: string|null = null;

    /**
     * An enumerable attribute describing under what conditions the
     * <model-viewer> should reveal a model to the viewer.
     *
     * The default value is "auto". The only supported alternative values are
     * "interaction" and "manual".
     */
    @property({type: String})
    reveal: RevealAttributeValue = RevealStrategy.AUTO;

    /**
     * An enumerable attribute describing under what conditions the
     * <model-viewer> should preload a model.
     *
     * The default value is "auto". The only supported alternative values are
     * "lazy" and "eager". Auto is equivalent to lazy, which loads the model
     * when it is near the viewport for reveal = "auto", and when interacted
     * with for reveal = "interaction". Eager loads the model immediately.
     */
    @property({type: String})
    loading: LoadingAttributeValue = LoadingStrategy.AUTO;

    /**
     * Dismisses the poster, causing the model to load and render if
     * necessary. This is currently effectively the same as interacting with
     * the poster via user input.
     */
    dismissPoster() {
      this[$posterDismissalSource] = PosterDismissalSource.INTERACTION;
      this.requestUpdate();
    }

    protected[$modelIsRevealed] = false;
    protected[$preloadAttempted] = false;
    protected[$sourceUpdated] = false;

    protected[$lastReportedProgress]: number = 0;

    protected[$posterDismissalSource]: DismissalSource|null = null;

    // TODO: Add this to the shadow root as part of this mixin's
    // implementation:
    protected[$posterContainerElement]: HTMLElement =
        this.shadowRoot!.querySelector('.slot.poster') as HTMLElement;

    protected[$defaultPosterElement]: HTMLElement =
        this.shadowRoot!.querySelector('#default-poster') as HTMLElement;

    protected[$defaultProgressBarElement]: HTMLElement =
        this.shadowRoot!.querySelector('#default-progress-bar > .bar') as
        HTMLElement;

    protected[$defaultProgressMaskElement]: HTMLElement =
        this.shadowRoot!.querySelector('#default-progress-bar > .mask') as
        HTMLElement;

    protected[$ariaLabelCallToAction] =
        this[$defaultPosterElement].getAttribute('aria-label');

    protected[$clickHandler]: () => void = () => this[$onClick]();
    protected[$keydownHandler]:
        (event: KeyboardEvent) => void = (event) => this[$onKeydown](event);
    protected[$progressHandler]:
        (event: Event) => void = (event) => this[$onProgress](event);

    protected[$updateProgressBar] = throttle((progress: number) => {
      const parentNode = this[$defaultProgressBarElement].parentNode as Element;

      requestAnimationFrame(() => {
        this[$defaultProgressMaskElement].style.opacity =
            `${(1.0 - progress) * PROGRESS_MASK_BASE_OPACITY}`;

        this[$defaultProgressBarElement].style.transform =
            `scaleX(${progress})`;

        if (progress === 0) {
          // NOTE(cdata): We remove and re-append the progress bar in this
          // condition so that the progress bar does not appear to
          // transition backwards from the right when we reset to 0 (or
          // otherwise <1) progress after having already reached 1 progress
          // previously.
          parentNode.removeChild(this[$defaultProgressBarElement]);
          parentNode.appendChild(this[$defaultProgressBarElement]);
        }

        // NOTE(cdata): IE11 does not properly respect the second parameter
        // of classList.toggle, which this implementation originally used.
        // @see https://developer.microsoft.com/en-us/microsoft-edge/platform/issues/11865865/
        if (progress === 1.0) {
          this[$defaultProgressBarElement].classList.add('hide');
        } else {
          this[$defaultProgressBarElement].classList.remove('hide');
        }
      });
    }, PROGRESS_BAR_UPDATE_THRESHOLD);

    constructor(...args: Array<any>) {
      super(...args);

      const ModelViewerElement: ModelViewerGlobalConfig =
          (self as any).ModelViewerElement || {};
      const dracoDecoderLocation = ModelViewerElement.dracoDecoderLocation ||
          DEFAULT_DRACO_DECODER_LOCATION;

      CachingGLTFLoader.setDRACODecoderLocation(dracoDecoderLocation);
    }

    connectedCallback() {
      super.connectedCallback();

      // Fired when a user first clicks the model element. Used to
      // change the visibility of a poster image, or start loading
      // a model.
      this[$posterContainerElement].addEventListener(
          'click', this[$clickHandler]);
      this[$posterContainerElement].addEventListener(
          'keydown', this[$keydownHandler]);
      this[$progressTracker].addEventListener(
          'progress', this[$progressHandler]);

      loadingStatusAnnouncer.registerInstance(this);
    }

    disconnectedCallback() {
      super.disconnectedCallback();

      this[$posterContainerElement].removeEventListener(
          'click', this[$clickHandler]);
      this[$posterContainerElement].removeEventListener(
          'keydown', this[$keydownHandler]);
      this[$progressTracker].removeEventListener(
          'progress', this[$progressHandler]);

      loadingStatusAnnouncer.unregisterInstance(this)
    }

    async updated(changedProperties: Map<string, any>) {
      super.updated(changedProperties);

      if (changedProperties.has('poster') && this.poster != null) {
        this[$defaultPosterElement].style.backgroundImage =
            `url(${this.poster})`;
      }

      if (changedProperties.has('src')) {
        if (!this[$modelIsReadyForReveal]) {
          this[$lastReportedProgress] = 0;
        }

        this[$posterDismissalSource] = null;
        this[$preloadAttempted] = false;
        this[$sourceUpdated] = false;
      }

      if (changedProperties.has('alt')) {
        this[$defaultPosterElement].setAttribute(
            'aria-label',
            `${this[$ariaLabel]}. ${this[$ariaLabelCallToAction]}`);
      }

      this[$updateLoadingAndVisibility]()
    }

    [$onClick]() {
      if (this[$posterDismissalSource] != null ||
          this.reveal === RevealStrategy.MANUAL) {
        return;
      }
      this[$posterDismissalSource] = PosterDismissalSource.INTERACTION;
      this.requestUpdate();
    }

    [$onKeydown](event: KeyboardEvent) {
      if (this[$posterDismissalSource] != null ||
          this.reveal === RevealStrategy.MANUAL) {
        return;
      }
      switch (event.keyCode) {
        // NOTE(cdata): Links and buttons can typically be activated with
        // both spacebar and enter to produce a synthetic click action
        case SPACE_KEY:
        case ENTER_KEY:
          this[$posterDismissalSource] = PosterDismissalSource.INTERACTION;
          break;
        default:
          break;
      }

      this.requestUpdate();
    }

    [$onProgress](event: Event) {
      const progress = (event as any).detail.totalProgress;

      this.requestUpdate();

      if (progress === 1.0) {
        this[$updateProgressBar].flush();
      }

      this[$updateProgressBar](progress);

      this.dispatchEvent(
          new CustomEvent('progress', {detail: {totalProgress: progress}}));

      this[$lastReportedProgress] =
          Math.max(progress, this[$lastReportedProgress]);
    }

    get[$modelIsReadyForReveal](): boolean {
      const {src} = this;

      return !!src && CachingGLTFLoader.hasFinishedLoading(src) &&
          this[$lastReportedProgress] === 1.0 && this[$shouldRevealModel]
    }

    get[$shouldRevealModel](): boolean {
      return this.reveal === RevealStrategy.AUTO ||
          !!this[$posterDismissalSource];
    }

    [$shouldAttemptPreload](): boolean {
      return super[$shouldAttemptPreload]() &&
          (this.loading === LoadingStrategy.EAGER ||
           (this[$shouldRevealModel] && this[$isElementInViewport]));
    }

    async[$updateLoadingAndVisibility]() {
      if (this[$shouldAttemptPreload]() && !this[$preloadAttempted]) {
        this[$preloadAttempted] = true;

        const updatePreloadProgress = this[$progressTracker].beginActivity();

        try {
          const src = this.src!;
          const detail = {url: src};

          await this[$renderer].loader.preload(
              src, updatePreloadProgress, this);
          this.dispatchEvent(new CustomEvent('preload', {detail}));
        } catch (error) {
          this.dispatchEvent(new CustomEvent(
              'error', {detail: {type: 'loadfailure', sourceError: error}}));
        } finally {
          updatePreloadProgress(1.0);
          this.requestUpdate();
        }
      }

      if (this[$modelIsReadyForReveal]) {
        await this[$updateSource]();
      } else {
        this[$showPoster]();
      }
    }

    [$showPoster]() {
      const posterContainerElement = this[$posterContainerElement];
      const defaultPosterElement = this[$defaultPosterElement];
      const posterContainerOpacity =
          parseFloat(self.getComputedStyle(posterContainerElement).opacity!);

      defaultPosterElement.removeAttribute('tabindex');
      defaultPosterElement.removeAttribute('aria-hidden');
      posterContainerElement.classList.add('show');

      if (posterContainerOpacity < 1.0) {
        posterContainerElement.addEventListener('transitionend', () => {
          const oldVisibility = this.modelIsVisible;
          this[$modelIsRevealed] = false;
          this[$announceModelVisibility](oldVisibility);
        }, {once: true});
      }
    }

    [$hidePoster]() {
      const posterContainerElement = this[$posterContainerElement];
      const defaultPosterElement = this[$defaultPosterElement];

      if (posterContainerElement.classList.contains('show')) {
        posterContainerElement.classList.remove('show');

        // We might need to forward focus to our internal canvas, but that
        // cannot happen until the poster has completely transitioned away
        posterContainerElement.addEventListener('transitionend', () => {
          const oldVisibility = this.modelIsVisible;
          requestAnimationFrame(() => {
            this[$modelIsRevealed] = true;
            this[$announceModelVisibility](oldVisibility);

            const root = this.getRootNode();

            // If the <model-viewer> is still focused, forward the focus to
            // the canvas that has just been revealed
            if (root &&
                (root as Document | ShadowRoot).activeElement === this) {
              this[$userInputElement].focus();
            }

            // Ensure that the poster is no longer focusable or visible to
            // screen readers
            defaultPosterElement.setAttribute('aria-hidden', 'true');
            defaultPosterElement.tabIndex = -1;
          });
        }, {once: true});
      }
    }

    [$getModelIsVisible]() {
      return super[$getModelIsVisible]() && this[$modelIsRevealed];
    }

    [$getLoaded]() {
      const src = this.src;
      return super[$getLoaded]() ||
          !!(src && CachingGLTFLoader.hasFinishedLoading(src));
    }

    async[$updateSource]() {
      if (this[$modelIsReadyForReveal] && !this[$sourceUpdated]) {
        this[$sourceUpdated] = true;
        await super[$updateSource]();
        this[$hidePoster]();
      }
    }
  }

  return LoadingModelViewerElement;
};<|MERGE_RESOLUTION|>--- conflicted
+++ resolved
@@ -17,13 +17,8 @@
 
 import ModelViewerElementBase, {$announceModelVisibility, $ariaLabel, $getLoaded, $getModelIsVisible, $isElementInViewport, $progressTracker, $renderer, $shouldAttemptPreload, $updateSource, $userInputElement} from '../model-viewer-base.js';
 import {$loader, CachingGLTFLoader} from '../three-components/CachingGLTFLoader.js';
-<<<<<<< HEAD
 import {Renderer} from '../three-components/Renderer.js';
-import {Constructor, deserializeUrl, throttle} from '../utilities.js';
-=======
-import {ModelViewerGLTFInstance} from '../three-components/gltf-instance/ModelViewerGLTFInstance.js';
 import {Constructor, throttle} from '../utilities.js';
->>>>>>> 14d97c61
 
 import {LoadingStatusAnnouncer} from './loading/status-announcer.js';
 
@@ -344,7 +339,7 @@
             `${this[$ariaLabel]}. ${this[$ariaLabelCallToAction]}`);
       }
 
-      this[$updateLoadingAndVisibility]()
+      this[$updateLoadingAndVisibility]();
     }
 
     [$onClick]() {
@@ -422,7 +417,7 @@
           const detail = {url: src};
 
           await this[$renderer].loader.preload(
-              src, updatePreloadProgress, this);
+              src, this, updatePreloadProgress);
           this.dispatchEvent(new CustomEvent('preload', {detail}));
         } catch (error) {
           this.dispatchEvent(new CustomEvent(
@@ -431,11 +426,11 @@
           updatePreloadProgress(1.0);
           this.requestUpdate();
         }
-      }
-
-      if (this[$modelIsReadyForReveal]) {
+
         await this[$updateSource]();
-      } else {
+      }
+
+      if (!super[$getModelIsVisible]()) {
         this[$showPoster]();
       }
     }
@@ -503,7 +498,7 @@
     }
 
     async[$updateSource]() {
-      if (this[$modelIsReadyForReveal] && !this[$sourceUpdated]) {
+      if (this[$shouldAttemptPreload] && !this[$sourceUpdated]) {
         this[$sourceUpdated] = true;
         await super[$updateSource]();
         this[$hidePoster]();
