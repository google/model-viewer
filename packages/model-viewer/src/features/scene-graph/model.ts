--- conflicted
+++ resolved
@@ -13,11 +13,7 @@
  * limitations under the License.
  */
 
-<<<<<<< HEAD
-import {Material as ThreeMaterial, Mesh, MeshStandardMaterial} from 'three';
-=======
 import {Group, Intersection, Material as ThreeMaterial, Mesh, MeshStandardMaterial, Object3D, Raycaster} from 'three';
->>>>>>> cddf1b67
 
 import {CorrelatedSceneGraph, GLTFElementToThreeObjectMap, ThreeObjectSet, UserDataAssociations} from '../../three-components/gltf-instance/correlated-scene-graph.js';
 import {GLTF, GLTFElement, Scene} from '../../three-components/gltf-instance/gltf-2.0.js';
@@ -34,14 +30,11 @@
 export const $correlatedSceneGraph = Symbol('correlatedSceneGraph');
 export const $prepareVariantsForExport = Symbol('prepareVariantsForExport');
 export const $switchVariant = Symbol('switchVariant');
-<<<<<<< HEAD
 export const $roots = Symbol('roots');
 export const $hierarchy = Symbol('hierarchy');
-=======
 export const $threeScene = Symbol('threeScene');
 export const $materialsFromPoint = Symbol('materialsFromPoint');
 export const $materialFromPoint = Symbol('materialFromPoint');
->>>>>>> cddf1b67
 
 
 // Holds onto temporary scene context information needed to perform lazy loading
@@ -70,23 +63,15 @@
  */
 export class Model implements ModelInterface {
   private[$materials] = new Array<Material>();
-<<<<<<< HEAD
   private[$primitivesList] = new Array<MVPrimitive>();
   private[$roots] = new Array<MVNode>();
   private[$hierarchy] = new Array<MVNode>();
-=======
-  private[$hierarchy] = new Array<Node>();
-  private[$roots] = new Array<Node>();
-  private[$primitives] = new Array<PrimitiveNode>();
   private[$threeScene]: Object3D|Group;
-
->>>>>>> cddf1b67
   constructor(
       sceneIndex: number, correlatedSceneGraph: CorrelatedSceneGraph,
       onUpdate: () => void = () => {}) {
     const {gltf, threeGLTF, gltfElementMap} = correlatedSceneGraph;
     this[$threeScene] = threeGLTF.scene;
-
     if (gltf.scenes == null || sceneIndex >= gltf.scenes.length) {
       console.warn(`Cannot create model for scene: ${
           sceneIndex}, scene data does not exist.`);
@@ -131,15 +116,9 @@
       }
     }
 
-<<<<<<< HEAD
     // Creates a hierarchy of MVNodes. Allows not just for switching which
     // material is applied to a mesh but also exposes a way to provide API for
     // switching materials and general assignment/modification.
-=======
-    // Creates a hierarchy of Nodes. Allows not just for switching which
-    // material is applied to a mesh but also exposes a way to provide API
-    // for switching materials and general assignment/modification.
->>>>>>> cddf1b67
 
     const gltfScene = gltf.scenes![sceneIndex] as Scene;
     // Prepares root nodes of the scene.
@@ -239,15 +218,15 @@
     // Map the object hits to primitives and then to the active material of
     // the primitive.
     return hits.map((hit: Intersection<Object3D>) => {
-      const found = this[$hierarchy].find((node: Node) => {
-        if (node instanceof PrimitiveNode) {
-          const primitive = node as PrimitiveNode;
-          if (primitive.mesh === hit.object) {
+      const found = this[$primitivesList].find((node: MVPrimitive) => {
+        if (node instanceof MVPrimitive) {
+          const primitive = node as MVPrimitive;
+          if (primitive.threeMesh === hit.object) {
             return true;
           }
         }
         return false;
-      }) as PrimitiveNode;
+      }) as MVPrimitive;
 
       if (found != null) {
         return found.getActiveMaterial();
