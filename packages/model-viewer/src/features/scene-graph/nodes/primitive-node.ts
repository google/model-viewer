/* @license
 * Copyright 2020 Google LLC. All Rights Reserved.
 * Licensed under the Apache License, Version 2.0 (the 'License');
 * you may not use this file except in compliance with the License.
 * You may obtain a copy of the License at
 *
 *     http://www.apache.org/licenses/LICENSE-2.0
 *
 * Unless required by applicable law or agreed to in writing, software
 * distributed under the License is distributed on an 'AS IS' BASIS,
 * WITHOUT WARRANTIES OR CONDITIONS OF ANY KIND, either express or implied.
 * See the License for the specific language governing permissions and
 * limitations under the License.
 */
<<<<<<< HEAD
import {Material as ThreeMaterial, Mesh} from 'three';
=======
import {Material as ThreeMaterial, Mesh, MeshStandardMaterial} from 'three';
import {GLTFReference} from 'three/examples/jsm/loaders/GLTFLoader';
>>>>>>> 64080d53

import {CorrelatedSceneGraph} from '../../../three-components/gltf-instance/correlated-scene-graph.js';
import {KHRMaterialsVariants, Primitive} from '../../../three-components/gltf-instance/gltf-2.0.js';
import {$getLoadedMaterial, Material} from '../material.js';



export const $materials = Symbol('materials');
const $variantInfo = Symbol('variantInfo');
const $mesh = Symbol('mesh');
export const $primitives = Symbol('primitives');
export const $loadVariant = Symbol('loadVariant');
export const $correlatedSceneGraph = Symbol('correlatedSceneGraph');
export const $prepareVariantsForExport = Symbol('prepareVariantsForExport');
export const $switchVariant = Symbol('switchVariant');
export const $children = Symbol('children');
export const $initialMaterialIdx = Symbol('initialMaterialIdx');

// Defines the base level node methods and data.
export class Node {
  name: string = '';
  [$children] = new Array<Node>();
  constructor(name: string) {
    this.name = name;
  }
}

// Represents a primitive in a glTF mesh.
export class PrimitiveNode extends Node {
  private[$mesh]: Mesh;
  // Maps glTF material index number to a material that this primitive supports.
  private[$materials] = new Map<number, Material>();
  // Maps variant name to material index.
  private[$variantInfo]: Map<string, {material: Material, index: number}>;
  private[$initialMaterialIdx]: number;

  constructor(
      mesh: Mesh, mvMaterials: Material[],
      correlatedSceneGraph: CorrelatedSceneGraph) {
    super(mesh.name);
    this[$mesh] = mesh;
    const {gltf, threeGLTF, threeObjectMap} = correlatedSceneGraph;

    // Captures the primitive's initial material.
    const materialMappings =
        threeObjectMap.get(mesh.material as ThreeMaterial)!;
    if (materialMappings.materials != null) {
      this[$initialMaterialIdx] = materialMappings.materials;
    } else {
      console.error(
<<<<<<< HEAD
          `Primitive (${mesh.name}) missing initial material reference.`);
=======
          `Primitive (${mesh.name}) missing default material reference.`);
    }

    // TODO: Remove the associationKey 'work arounds' after fixing Three.js
    // associations. This is needed for now because Three.js does not create
    // associations with SkinnedMeshes (glTF primitives of an animated object)
    // and incorrect associations are formed when a mesh has multiple
    // primitives.
    let gltfMeshReference =
        correlatedSceneGraph.threeObjectMap.get(mesh) as GLTFReference;

    // Work around 1, skinned meshes (glTF primitives) have no association but
    // the parent (mesh) does, which maps to a 'node'.
    if (gltfMeshReference == null && mesh.parent != null) {
      gltfMeshReference =
          correlatedSceneGraph.threeObjectMap.get(mesh.parent) as GLTFReference;
    } else if (gltfMeshReference.type === 'materials' && mesh.parent != null) {
      // Work around 2, when a static model has multiple primitives the
      // association value is a material not a node.
      gltfMeshReference =
          correlatedSceneGraph.threeObjectMap.get(mesh.parent) as GLTFReference;
>>>>>>> 64080d53
    }

    // Gets the mesh index from the node.
<<<<<<< HEAD
    const meshMappings = threeObjectMap.get(mesh)!;
    const meshIndex = meshMappings.meshes!;
=======
    let meshIndex = ((gltf[nodes] || []) as GLTFNode[])[nodeIndex].mesh!;
    if (meshIndex == null) {
      // TODO: Resolve incorrect associations in Three with associations
      // updates, issue result in a mesh being mapped as a node.
      meshIndex = nodeIndex;
    }
>>>>>>> 64080d53
    // The gltf mesh array to sample from.
    const meshElementArray = gltf['meshes'] || [];
    // List of primitives under the mesh.
    const gltfPrimitives =
        (meshElementArray[meshIndex].primitives || []) as Primitive[];

    for (const primitive of gltfPrimitives) {
      // Maps the primitive default to a material.
      if (primitive.material != null) {
        this[$materials].set(
            primitive.material, mvMaterials[primitive.material]);
      } else {
        const defaultIdx = mvMaterials.findIndex((mat: Material) => {
          return mat.name === 'Default';
        });
        if (defaultIdx >= 0) {
          this[$materials].set(defaultIdx, mvMaterials[defaultIdx]);
        } else {
          console.warn('Primitive has no material!');
        }
      }

      if (primitive.extensions &&
          primitive.extensions['KHR_materials_variants']) {
        const variantsExtension =
            primitive.extensions['KHR_materials_variants'] as
            KHRMaterialsVariants;
        const extensions = threeGLTF.parser.json.extensions;
        const variantNames = extensions['KHR_materials_variants'].variants;
        // Provides definition now that we know there are variants to
        // support.
        this[$variantInfo] =
            new Map<string, {material: Material, index: number}>();
        for (const mapping of variantsExtension.mappings) {
          // Maps variant indices to Materials.
          this[$materials].set(mapping.material, mvMaterials[mapping.material]);
          for (const variant of mapping.variants) {
            const {name} = variantNames[variant];
            this[$variantInfo].set(name, {
              material: mvMaterials[mapping.material],
              index: mapping.material
            });
          }
        }
      }
    }
  }

  get mesh() {
    return this[$mesh];
  }

  async setActiveMaterial(material: number):
      Promise<ThreeMaterial|ThreeMaterial[]|null> {
    const mvMaterial = this[$materials].get(material);
    if (mvMaterial != null) {
      this.mesh.material = await mvMaterial[$getLoadedMaterial]();
    }
    return this.mesh.material;
  }

  async enableVariant(name: string|
                      null): Promise<ThreeMaterial|ThreeMaterial[]|null> {
    if (name == null) {
      // tslint:disable-next-line:no-return-await needed by FireFox
      return await this.setActiveMaterial(this[$initialMaterialIdx]);
    }
    if (this[$variantInfo] != null) {
      const material = this[$variantInfo].get(name);
      if (material != null) {
        // tslint:disable-next-line:no-return-await needed by FireFox
        return await this.setActiveMaterial(material.index);
      }
    }
    return null;
  }

  async instantiateVariants() {
    if (this[$variantInfo] == null) {
      return;
    }
    for (const name of this[$variantInfo].keys()) {
      if (this.mesh.userData.variantMaterials.get(name).material != null) {
        continue;
      }
      const threeMaterial = await this.enableVariant(name);
      if (threeMaterial != null) {
        this.mesh.userData.variantMaterials.get(name).material = threeMaterial;
      }
    }
  }

  get variantInfo() {
    return this[$variantInfo];
  }
}<|MERGE_RESOLUTION|>--- conflicted
+++ resolved
@@ -12,12 +12,8 @@
  * See the License for the specific language governing permissions and
  * limitations under the License.
  */
-<<<<<<< HEAD
 import {Material as ThreeMaterial, Mesh} from 'three';
-=======
-import {Material as ThreeMaterial, Mesh, MeshStandardMaterial} from 'three';
-import {GLTFReference} from 'three/examples/jsm/loaders/GLTFLoader';
->>>>>>> 64080d53
+
 
 import {CorrelatedSceneGraph} from '../../../three-components/gltf-instance/correlated-scene-graph.js';
 import {KHRMaterialsVariants, Primitive} from '../../../three-components/gltf-instance/gltf-2.0.js';
@@ -68,45 +64,15 @@
       this[$initialMaterialIdx] = materialMappings.materials;
     } else {
       console.error(
-<<<<<<< HEAD
           `Primitive (${mesh.name}) missing initial material reference.`);
-=======
-          `Primitive (${mesh.name}) missing default material reference.`);
-    }
 
-    // TODO: Remove the associationKey 'work arounds' after fixing Three.js
-    // associations. This is needed for now because Three.js does not create
-    // associations with SkinnedMeshes (glTF primitives of an animated object)
-    // and incorrect associations are formed when a mesh has multiple
-    // primitives.
-    let gltfMeshReference =
-        correlatedSceneGraph.threeObjectMap.get(mesh) as GLTFReference;
-
-    // Work around 1, skinned meshes (glTF primitives) have no association but
-    // the parent (mesh) does, which maps to a 'node'.
-    if (gltfMeshReference == null && mesh.parent != null) {
-      gltfMeshReference =
-          correlatedSceneGraph.threeObjectMap.get(mesh.parent) as GLTFReference;
-    } else if (gltfMeshReference.type === 'materials' && mesh.parent != null) {
-      // Work around 2, when a static model has multiple primitives the
-      // association value is a material not a node.
-      gltfMeshReference =
-          correlatedSceneGraph.threeObjectMap.get(mesh.parent) as GLTFReference;
->>>>>>> 64080d53
     }
 
     // Gets the mesh index from the node.
-<<<<<<< HEAD
+
     const meshMappings = threeObjectMap.get(mesh)!;
     const meshIndex = meshMappings.meshes!;
-=======
-    let meshIndex = ((gltf[nodes] || []) as GLTFNode[])[nodeIndex].mesh!;
-    if (meshIndex == null) {
-      // TODO: Resolve incorrect associations in Three with associations
-      // updates, issue result in a mesh being mapped as a node.
-      meshIndex = nodeIndex;
-    }
->>>>>>> 64080d53
+
     // The gltf mesh array to sample from.
     const meshElementArray = gltf['meshes'] || [];
     // List of primitives under the mesh.
