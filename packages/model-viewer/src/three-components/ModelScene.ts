/* @license
 * Copyright 2019 Google LLC. All Rights Reserved.
 * Licensed under the Apache License, Version 2.0 (the 'License');
 * you may not use this file except in compliance with the License.
 * You may obtain a copy of the License at
 *
 *     http://www.apache.org/licenses/LICENSE-2.0
 *
 * Unless required by applicable law or agreed to in writing, software
 * distributed under the License is distributed on an 'AS IS' BASIS,
 * WITHOUT WARRANTIES OR CONDITIONS OF ANY KIND, either express or implied.
 * See the License for the specific language governing permissions and
 * limitations under the License.
 */

import {Camera, Event as ThreeEvent, Matrix4, PerspectiveCamera, Raycaster, Scene, Vector2} from 'three';

import {USE_OFFSCREEN_CANVAS} from '../constants.js';
import ModelViewerElementBase, {$renderer, toVector3D, Vector3D} from '../model-viewer-base.js';

import Model, {DEFAULT_FOV_DEG} from './Model.js';

export interface ModelLoadEvent extends ThreeEvent {
  url: string
}

export interface ModelSceneConfig {
  element: ModelViewerElementBase;
  canvas: HTMLCanvasElement;
  width: number;
  height: number;
}

export type IlluminationRole = 'primary'|'secondary'

export const IlluminationRole: {[index: string]: IlluminationRole} = {
  Primary: 'primary',
  Secondary: 'secondary'
};

const DEFAULT_TAN_FOV = Math.tan((DEFAULT_FOV_DEG / 2) * Math.PI / 180);

<<<<<<< HEAD
const view = new Vector3();
const target = new Vector3();
const normalWorld = new Vector3();
=======
const pixelPosition = new Vector2();
>>>>>>> 9d0c73f8
const raycaster = new Raycaster();

const $paused = Symbol('paused');

/**
 * A THREE.Scene object that takes a Model and CanvasHTMLElement and
 * constructs a framed scene based off of the canvas dimensions.
 * Provides lights and cameras to be used in a renderer.
 */
export class ModelScene extends Scene {
  private[$paused]: boolean = false;

  public aspect = 1;
  public canvas: HTMLCanvasElement;
  public shadowIntensity = 0;
  public shadowSoftness = 1;
  public width = 1;
  public height = 1;
  public isDirty: boolean = false;
  public element: ModelViewerElementBase;
  public context: CanvasRenderingContext2D|ImageBitmapRenderingContext|null =
      null;
  public exposure = 1;
  public model: Model;
  public framedFieldOfView = DEFAULT_FOV_DEG;
  public activeCamera: Camera;
  // These default camera values are never used, as they are reset once the
  // model is loaded and framing is computed.
  public camera = new PerspectiveCamera(45, 1, 0.1, 100);

  constructor({canvas, element, width, height}: ModelSceneConfig) {
    super();

    this.name = 'ModelScene';

    this.element = element;
    this.canvas = canvas;
    this.model = new Model();

    // These default camera values are never used, as they are reset once the
    // model is loaded and framing is computed.
    this.camera = new PerspectiveCamera(45, 1, 0.1, 100);
    this.camera.name = 'MainCamera';

    this.activeCamera = this.camera;

    this.add(this.model);

    this.setSize(width, height);

    this.model.addEventListener(
        'model-load', (event: any) => this.onModelLoad(event));
  }

  get paused() {
    return this[$paused];
  }

  pause() {
    this[$paused] = true;
  }

  resume() {
    this[$paused] = false;
  }

  /**
   * Function to create the context lazily, as when there is only one
   * <model-viewer> element, the renderer's 3D context can be displayed
   * directly. This extra context is necessary to copy the renderings into when
   * there are more than one.
   */
  createContext() {
    if (USE_OFFSCREEN_CANVAS) {
      this.context = this.canvas.getContext('bitmaprenderer')!;
    } else {
      this.context = this.canvas.getContext('2d')!;
    }
  }

  /**
   * Sets the model via URL.
   */
  async setModelSource(
      source: string|null, progressCallback?: (progress: number) => void) {
    try {
      await this.model.setSource(source, progressCallback);
    } catch (e) {
      throw new Error(
          `Could not set model source to '${source}': ${e.message}`);
    }
  }

  /**
   * Receives the size of the 2D canvas element to make according
   * adjustments in the scene.
   */
  setSize(width: number, height: number) {
    if (width !== this.width || height !== this.height) {
      this.width = Math.max(width, 1);
      this.height = Math.max(height, 1);

      this.aspect = this.width / this.height;
      this.frameModel();

      const renderer = this.element[$renderer];
      renderer.expandTo(this.width, this.height);
      this.canvas.width = renderer.width;
      this.canvas.height = renderer.height;

      // Immediately queue a render to happen at microtask timing. This is
      // necessary because setting the width and height of the canvas has the
      // side-effect of clearing it, and also if we wait for the next rAF to
      // render again we might get hit with yet-another-resize, or worse we
      // may not actually be marked as dirty and so render will just not
      // happen. Queuing a render to happen here means we will render twice on
      // a resize frame, but it avoids most of the visual artifacts associated
      // with other potential mitigations for this problem. See discussion in
      // https://github.com/GoogleWebComponents/model-viewer/pull/619 for
      // additional considerations.
      Promise.resolve().then(() => {
        renderer.render(performance.now());
      });
    }
  }

  /**
   * Set's the framedFieldOfView based on the aspect ratio of the window in
   * order to keep the model fully visible at any camera orientation.
   */
  frameModel() {
    const vertical = DEFAULT_TAN_FOV *
        Math.max(1, this.model.fieldOfViewAspect / this.aspect);
    this.framedFieldOfView = 2 * Math.atan(vertical) * 180 / Math.PI;
  }

  /**
   * Returns the size of the corresponding canvas element.
   */
  getSize(): {width: number, height: number} {
    return {width: this.width, height: this.height};
  }

  /**
   * Returns the current camera.
   */
  getCamera(): Camera {
    return this.activeCamera;
  }

  /**
   * Sets the passed in camera to be used for rendering.
   */
  setCamera(camera: Camera) {
    this.activeCamera = camera;
  }

  /**
   * Called when the model's contents have loaded, or changed.
   */
  onModelLoad(event: {url: string}) {
    this.frameModel();
    this.setShadowIntensity(this.shadowIntensity);
    this.isDirty = true;
    this.dispatchEvent({type: 'model-load', url: event.url});
  }

  /**
   * Sets the point in model coordinates the model should orbit/pivot around.
   */
  setTarget(modelX: number, modelY: number, modelZ: number) {
    this.model.position.set(-modelX, -modelY, -modelZ);
    this.isDirty = true;
  }

  /**
   * The AR scene is anchored at the center of the lower, forward edge of the
   * bounding box.
   */
  setARTarget() {
    const {min, max} = this.model.boundingBox;
    this.model.position.set(-(min.x + max.x) / 2, -min.y, -max.z);
  }

  /**
   * Yaw the +z (front) of the model toward the indicated world coordinates.
   */
  pointTowards(worldX: number, worldZ: number) {
    const {x, z} = this.position;
    this.yaw = Math.atan2(worldX - x, worldZ - z);
  }

  /**
   * Yaw is the scene's orientation about the y-axis, around the rotation
   * center.
   */
  set yaw(radiansY: number) {
    this.rotation.y = radiansY;
    this.model.setShadowRotation(radiansY);
    this.isDirty = true;
  }

  get yaw(): number {
    return this.rotation.y;
  }

  /**
   * Sets the shadow's intensity, lazily creating the shadow as necessary.
   */
  setShadowIntensity(shadowIntensity: number) {
    shadowIntensity = Math.max(shadowIntensity, 0);
    this.shadowIntensity = shadowIntensity;
    if (this.model.hasModel()) {
      this.model.setShadowIntensity(shadowIntensity, this.shadowSoftness);
    }
  }

  /**
   * Sets the shadow's softness by mapping a [0, 1] softness parameter to the
   * shadow's resolution. This involves reallocation, so it should not be
   * changed frequently. Softer shadows are cheaper to render.
   */
  setShadowSoftness(softness: number) {
    this.shadowSoftness = softness;
    this.model.setShadowSoftness(softness);
  }

  /**
   * This method returns the world position and normal of the point on the
   * mesh corresponding to the input pixel coordinates given relative to the
   * model-viewer element. The position and normal are returned as strings in
   * the format suitable for putting in a hotspot's data-position and
   * data-normal attributes. If the mesh is not hit, position returns the
   * empty string.
   */
  positionAndNormalFromPoint(pixelPosition: Vector2, object: Object3D = this):
      {position: Vector3D, normal: Vector3D}|null {
    raycaster.setFromCamera(pixelPosition, this.getCamera());
    const hits = raycaster.intersectObject(object, true);

    if (hits.length === 0) {
      return null;
    }

    const hit = hits[0];
    if (hit.face == null) {
      return null;
    }

    const worldToPivot = new Matrix4().getInverse(this.model.matrixWorld);
    const position = toVector3D(hit.point.applyMatrix4(worldToPivot));
    const normal =
        toVector3D(hit.face.normal.transformDirection(hit.object.matrixWorld)
                       .transformDirection(worldToPivot));
    return {position: position, normal: normal};
  }
}<|MERGE_RESOLUTION|>--- conflicted
+++ resolved
@@ -13,7 +13,7 @@
  * limitations under the License.
  */
 
-import {Camera, Event as ThreeEvent, Matrix4, PerspectiveCamera, Raycaster, Scene, Vector2} from 'three';
+import {Camera, Event as ThreeEvent, Matrix4, Object3D, PerspectiveCamera, Raycaster, Scene, Vector2} from 'three';
 
 import {USE_OFFSCREEN_CANVAS} from '../constants.js';
 import ModelViewerElementBase, {$renderer, toVector3D, Vector3D} from '../model-viewer-base.js';
@@ -40,13 +40,6 @@
 
 const DEFAULT_TAN_FOV = Math.tan((DEFAULT_FOV_DEG / 2) * Math.PI / 180);
 
-<<<<<<< HEAD
-const view = new Vector3();
-const target = new Vector3();
-const normalWorld = new Vector3();
-=======
-const pixelPosition = new Vector2();
->>>>>>> 9d0c73f8
 const raycaster = new Raycaster();
 
 const $paused = Symbol('paused');
