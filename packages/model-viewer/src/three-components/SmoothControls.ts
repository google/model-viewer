/* @license
 * Licensed under the Apache License, Version 2.0 (the 'License');
 * you may not use this file except in compliance with the License.
 * You may obtain a copy of the License at
 *
 *     http://www.apache.org/licenses/LICENSE-2.0
 *
 * Unless required by applicable law or agreed to in writing, software
 * distributed under the License is distributed on an 'AS IS' BASIS,
 * WITHOUT WARRANTIES OR CONDITIONS OF ANY KIND, either express or implied.
 * See the License for the specific language governing permissions and
 * limitations under the License.
 */

import {Euler, Event as ThreeEvent, EventDispatcher, Matrix3, PerspectiveCamera, Spherical, Vector2, Vector3} from 'three';

import {$panElement, TouchAction} from '../features/controls.js';
import {clamp} from '../utilities.js';

import {Damper, SETTLING_TIME} from './Damper.js';
import {ModelScene} from './ModelScene.js';

const PAN_SENSITIVITY = 0.018;
const TAP_DISTANCE = 2;
const vector2 = new Vector2();
const vector3 = new Vector3();

export type InteractionPolicy = 'always-allow'|'allow-when-focused';
export type TouchMode = null|((dx: number, dy: number) => void);

export interface Pointer {
  clientX: number;
  clientY: number;
  id: number;
}

export interface SmoothControlsOptions {
  // The closest the camera can be to the target
  minimumRadius?: number;
  // The farthest the camera can be from the target
  maximumRadius?: number;
  // The minimum angle between model-up and the camera polar position
  minimumPolarAngle?: number;
  // The maximum angle between model-up and the camera polar position
  maximumPolarAngle?: number;
  // The minimum angle between model-forward and the camera azimuthal position
  minimumAzimuthalAngle?: number;
  // The maximum angle between model-forward and the camera azimuthal position
  maximumAzimuthalAngle?: number;
  // The minimum camera field of view in degrees
  minimumFieldOfView?: number;
  // The maximum camera field of view in degrees
  maximumFieldOfView?: number;
  // Controls when interaction is allowed (always, or only when focused)
  interactionPolicy?: InteractionPolicy;
  // Controls scrolling behavior
  touchAction?: TouchAction;
}

export const DEFAULT_OPTIONS = Object.freeze<SmoothControlsOptions>({
  minimumRadius: 0,
  maximumRadius: Infinity,
  minimumPolarAngle: Math.PI / 8,
  maximumPolarAngle: Math.PI - Math.PI / 8,
  minimumAzimuthalAngle: -Infinity,
  maximumAzimuthalAngle: Infinity,
  minimumFieldOfView: 10,
  maximumFieldOfView: 45,
  interactionPolicy: 'always-allow',
  touchAction: 'pan-y'
});

// Constants
const KEYBOARD_ORBIT_INCREMENT = Math.PI / 8;
const ZOOM_SENSITIVITY = 0.04;

export const KeyCode = {
  PAGE_UP: 33,
  PAGE_DOWN: 34,
  LEFT: 37,
  UP: 38,
  RIGHT: 39,
  DOWN: 40
};

export type ChangeSource = 'user-interaction'|'none';

export const ChangeSource: {[index: string]: ChangeSource} = {
  USER_INTERACTION: 'user-interaction',
  NONE: 'none'
};

/**
 * ChangEvents are dispatched whenever the camera position or orientation has
 * changed
 */
export interface ChangeEvent extends ThreeEvent {
  /**
   * determines what was the originating reason for the change event eg user or
   * none
   */
  source: ChangeSource,
}

export interface PointerChangeEvent extends ThreeEvent {
  type: 'pointer-change-start'|'pointer-change-end';
}

/**
 * SmoothControls is a Three.js helper for adding delightful pointer and
 * keyboard-based input to a staged Three.js scene. Its API is very similar to
 * OrbitControls, but it offers more opinionated (subjectively more delightful)
 * defaults, easy extensibility and subjectively better out-of-the-box keyboard
 * support.
 *
 * One important change compared to OrbitControls is that the `update` method
 * of SmoothControls must be invoked on every frame, otherwise the controls
 * will not have an effect.
 *
 * Another notable difference compared to OrbitControls is that SmoothControls
 * does not currently support panning (but probably will in a future revision).
 *
 * Like OrbitControls, SmoothControls assumes that the orientation of the camera
 * has been set in terms of position, rotation and scale, so it is important to
 * ensure that the camera's matrixWorld is in sync before using SmoothControls.
 */
export class SmoothControls extends EventDispatcher {
  public sensitivity = 1;
  public isUserChange = false;

  private _interactionEnabled: boolean = false;
  private _options: SmoothControlsOptions;
  private _disableZoom = false;
  private isUserPointing = false;

  // Pan state
  public enablePan = true;
  private panProjection = new Matrix3();
  private panPerPixel = 0;

  // Internal orbital position state
  private spherical = new Spherical();
  private goalSpherical = new Spherical();
  private thetaDamper = new Damper();
  private phiDamper = new Damper();
  private radiusDamper = new Damper();
  private logFov = Math.log(DEFAULT_OPTIONS.maximumFieldOfView!);
  private goalLogFov = this.logFov;
  private fovDamper = new Damper();

  // Pointer state
  private touchMode: TouchMode = null;
  private pointers: Pointer[] = [];
  private startPointerPosition: Pointer = {clientX: 0, clientY: 0, id: -1};
  private lastSeparation = 0;
  private touchDecided = false;

  constructor(
      readonly camera: PerspectiveCamera, readonly element: HTMLElement,
      readonly scene: ModelScene) {
    super();

    this._options = Object.assign({}, DEFAULT_OPTIONS);

    this.setOrbit(0, Math.PI / 2, 1);
    this.setFieldOfView(100);
    this.jumpToGoal();
  }

  get interactionEnabled(): boolean {
    return this._interactionEnabled;
  }

  enableInteraction() {
    if (this._interactionEnabled === false) {
      const {element} = this;
      element.addEventListener('pointerdown', this.onPointerDown);
      element.addEventListener('pointercancel', this.onPointerUp);

      if (!this._disableZoom) {
        element.addEventListener('wheel', this.onWheel);
      }
      element.addEventListener('keydown', this.onKeyDown);
      // This little beauty is to work around a WebKit bug that otherwise makes
      // touch events randomly not cancelable.
      element.addEventListener('touchmove', () => {}, {passive: false});

      this.element.style.cursor = 'grab';
      this._interactionEnabled = true;

      this.updateTouchActionStyle();
    }
  }

  disableInteraction() {
    if (this._interactionEnabled === true) {
      const {element} = this;

      element.removeEventListener('pointerdown', this.onPointerDown);
      element.removeEventListener('pointermove', this.onPointerMove);
      element.removeEventListener('pointerup', this.onPointerUp);
      element.removeEventListener('pointercancel', this.onPointerUp);
      element.removeEventListener('wheel', this.onWheel);
      element.removeEventListener('keydown', this.onKeyDown);

      element.style.cursor = '';
      this.touchMode = null;
      this._interactionEnabled = false;

      this.updateTouchActionStyle();
    }
  }

  /**
   * The options that are currently configured for the controls instance.
   */
  get options() {
    return this._options;
  }

  set disableZoom(disable: boolean) {
    if (this._disableZoom != disable) {
      this._disableZoom = disable;
      if (disable === true) {
        this.element.removeEventListener('wheel', this.onWheel);
      } else {
        this.element.addEventListener('wheel', this.onWheel);
      }

      this.updateTouchActionStyle();
    }
  }

  /**
   * Copy the spherical values that represent the current camera orbital
   * position relative to the configured target into a provided Spherical
   * instance. If no Spherical is provided, a new Spherical will be allocated
   * to copy the values into. The Spherical that values are copied into is
   * returned.
   */
  getCameraSpherical(target: Spherical = new Spherical()) {
    return target.copy(this.spherical);
  }

  /**
   * Returns the camera's current vertical field of view in degrees.
   */
  getFieldOfView(): number {
    return this.camera.fov;
  }

  /**
   * Configure the _options of the controls. Configured _options will be
   * merged with whatever _options have already been configured for this
   * controls instance.
   */
  applyOptions(_options: SmoothControlsOptions) {
    Object.assign(this._options, _options);
    // Re-evaluates clamping based on potentially new values for min/max
    // polar, azimuth and radius:
    this.setOrbit();
    this.setFieldOfView(Math.exp(this.goalLogFov));
  }

  /**
   * Sets the near and far planes of the camera.
   */
  updateNearFar(nearPlane: number, farPlane: number) {
    this.camera.near = Math.max(nearPlane, farPlane / 1000);
    this.camera.far = farPlane;
    this.camera.updateProjectionMatrix();
  }

  /**
   * Sets the aspect ratio of the camera
   */
  updateAspect(aspect: number) {
    this.camera.aspect = aspect;
    this.camera.updateProjectionMatrix();
  }

  /**
   * Set the absolute orbital goal of the camera. The change will be
   * applied over a number of frames depending on configured acceleration and
   * dampening _options.
   *
   * Returns true if invoking the method will result in the camera changing
   * position and/or rotation, otherwise false.
   */
  setOrbit(
      goalTheta: number = this.goalSpherical.theta,
      goalPhi: number = this.goalSpherical.phi,
      goalRadius: number = this.goalSpherical.radius): boolean {
    const {
      minimumAzimuthalAngle,
      maximumAzimuthalAngle,
      minimumPolarAngle,
      maximumPolarAngle,
      minimumRadius,
      maximumRadius
    } = this._options;

    const {theta, phi, radius} = this.goalSpherical;

    const nextTheta =
        clamp(goalTheta, minimumAzimuthalAngle!, maximumAzimuthalAngle!);
    if (!isFinite(minimumAzimuthalAngle!) &&
        !isFinite(maximumAzimuthalAngle!)) {
      this.spherical.theta =
          this.wrapAngle(this.spherical.theta - nextTheta) + nextTheta;
    }

    const nextPhi = clamp(goalPhi, minimumPolarAngle!, maximumPolarAngle!);
    const nextRadius = clamp(goalRadius, minimumRadius!, maximumRadius!);

    if (nextTheta === theta && nextPhi === phi && nextRadius === radius) {
      return false;
    }

    this.goalSpherical.theta = nextTheta;
    this.goalSpherical.phi = nextPhi;
    this.goalSpherical.radius = nextRadius;
    this.goalSpherical.makeSafe();

    return true;
  }

  /**
   * Subset of setOrbit() above, which only sets the camera's radius.
   */
  setRadius(radius: number) {
    this.goalSpherical.radius = radius;
    this.setOrbit();
  }

  /**
   * Sets the goal field of view for the camera
   */
  setFieldOfView(fov: number) {
    const {minimumFieldOfView, maximumFieldOfView} = this._options;
    fov = clamp(fov, minimumFieldOfView!, maximumFieldOfView!);
    this.goalLogFov = Math.log(fov);
  }

  /**
   * Sets the smoothing decay time.
   */
  setDamperDecayTime(decayMilliseconds: number) {
    this.thetaDamper.setDecayTime(decayMilliseconds);
    this.phiDamper.setDecayTime(decayMilliseconds);
    this.radiusDamper.setDecayTime(decayMilliseconds);
    this.fovDamper.setDecayTime(decayMilliseconds);
  }

  /**
   * Adjust the orbital position of the camera relative to its current orbital
   * position. Does not let the theta goal get more than pi ahead of the current
   * theta, which ensures interpolation continues in the direction of the delta.
   * The deltaZoom parameter adjusts both the field of view and the orbit radius
   * such that they progress across their allowed ranges in sync.
   */
  adjustOrbit(deltaTheta: number, deltaPhi: number, deltaZoom: number) {
    const {theta, phi, radius} = this.goalSpherical;
    const {
      minimumRadius,
      maximumRadius,
      minimumFieldOfView,
      maximumFieldOfView
    } = this._options;

    const dTheta = this.spherical.theta - theta;
    const dThetaLimit = Math.PI - 0.001;
    const goalTheta =
        theta - clamp(deltaTheta, -dThetaLimit - dTheta, dThetaLimit - dTheta);
    const goalPhi = phi - deltaPhi;

    const deltaRatio = deltaZoom === 0 ?
        0 :
        ((deltaZoom > 0 ? maximumRadius! : minimumRadius!) - radius) /
            (Math.log(
                 deltaZoom > 0 ? maximumFieldOfView! : minimumFieldOfView!) -
             this.goalLogFov);

    const goalRadius = radius +
        deltaZoom *
            (isFinite(deltaRatio) ? deltaRatio :
                                    (maximumRadius! - minimumRadius!) * 2);
    this.setOrbit(goalTheta, goalPhi, goalRadius);

    if (deltaZoom !== 0) {
      const goalLogFov = this.goalLogFov + deltaZoom;
      this.setFieldOfView(Math.exp(goalLogFov));
    }
  }

  /**
   * Move the camera instantly instead of accelerating toward the goal
   * parameters.
   */
  jumpToGoal() {
    this.update(0, SETTLING_TIME);
  }

  /**
   * Update controls. In most cases, this will result in the camera
   * interpolating its position and rotation until it lines up with the
   * designated goal orbital position.
   *
   * Time and delta are measured in milliseconds.
   */
  update(_time: number, delta: number) {
    if (this.isStationary()) {
      return;
    }
    const {maximumPolarAngle, maximumRadius} = this._options;

    const dTheta = this.spherical.theta - this.goalSpherical.theta;
    if (Math.abs(dTheta) > Math.PI &&
        !isFinite(this._options.minimumAzimuthalAngle!) &&
        !isFinite(this._options.maximumAzimuthalAngle!)) {
      this.spherical.theta -= Math.sign(dTheta) * 2 * Math.PI;
    }

    this.spherical.theta = this.thetaDamper.update(
        this.spherical.theta, this.goalSpherical.theta, delta, Math.PI);

    this.spherical.phi = this.phiDamper.update(
        this.spherical.phi, this.goalSpherical.phi, delta, maximumPolarAngle!);

    this.spherical.radius = this.radiusDamper.update(
        this.spherical.radius, this.goalSpherical.radius, delta, maximumRadius!
    );

    this.logFov = this.fovDamper.update(this.logFov, this.goalLogFov, delta, 1);

    this.moveCamera();
  }

  updateTouchActionStyle() {
    const {style} = this.element;

    if (this._interactionEnabled) {
      const {touchAction} = this._options;
      if (this._disableZoom && touchAction !== 'none') {
        style.touchAction = 'manipulation';
      } else {
        style.touchAction = touchAction!;
      }
    } else {
      style.touchAction = '';
    }
  }

  private isStationary(): boolean {
    return this.goalSpherical.theta === this.spherical.theta &&
        this.goalSpherical.phi === this.spherical.phi &&
        this.goalSpherical.radius === this.spherical.radius &&
        this.goalLogFov === this.logFov;
  }

  private moveCamera() {
    // Derive the new camera position from the updated spherical:
    this.spherical.makeSafe();
    this.camera.position.setFromSpherical(this.spherical);
    this.camera.setRotationFromEuler(new Euler(
        this.spherical.phi - Math.PI / 2, this.spherical.theta, 0, 'YXZ'));

    if (this.camera.fov !== Math.exp(this.logFov)) {
      this.camera.fov = Math.exp(this.logFov);
      this.camera.updateProjectionMatrix();
    }

    const source =
        this.isUserChange ? ChangeSource.USER_INTERACTION : ChangeSource.NONE;

    this.dispatchEvent({type: 'change', source});
  }

  private get canInteract(): boolean {
    if (this._options.interactionPolicy == 'allow-when-focused') {
      const rootNode = this.element.getRootNode() as Document | ShadowRoot;
      return rootNode.activeElement === this.element;
    }

    return this._options.interactionPolicy === 'always-allow';
  }

  private userAdjustOrbit(
      deltaTheta: number, deltaPhi: number, deltaZoom: number) {
    this.adjustOrbit(
        deltaTheta * this.sensitivity, deltaPhi * this.sensitivity, deltaZoom);

    const source =
        this.isUserChange ? ChangeSource.USER_INTERACTION : ChangeSource.NONE;
    // Always make sure that an initial event is triggered in case there is
    // contention between user interaction and imperative changes. This initial
    // event will give external observers that chance to observe that
    // interaction occurred at all:
    this.dispatchEvent({type: 'change', source});
  }

  // Wraps to between -pi and pi
  private wrapAngle(radians: number): number {
    const normalized = (radians + Math.PI) / (2 * Math.PI);
    const wrapped = normalized - Math.floor(normalized);
    return wrapped * 2 * Math.PI - Math.PI;
  }

  private pixelLengthToSphericalAngle(pixelLength: number): number {
    return 2 * Math.PI * pixelLength / this.element.clientHeight;
  }

  private twoTouchDistance(touchOne: Pointer, touchTwo: Pointer): number {
    const {clientX: xOne, clientY: yOne} = touchOne;
    const {clientX: xTwo, clientY: yTwo} = touchTwo;
    const xDelta = xTwo - xOne;
    const yDelta = yTwo - yOne;

    return Math.sqrt(xDelta * xDelta + yDelta * yDelta);
  }

  private touchModeZoom: TouchMode = (dx: number, dy: number) => {
    if (!this._disableZoom) {
      const touchDistance =
          this.twoTouchDistance(this.pointers[0], this.pointers[1]);
      const deltaZoom =
          ZOOM_SENSITIVITY * (this.lastSeparation - touchDistance) / 10.0;
      this.lastSeparation = touchDistance;

      this.userAdjustOrbit(0, 0, deltaZoom);
    }

    if (this.panPerPixel > 0) {
      this.movePan(dx, dy);
    }
  };

<<<<<<< HEAD
  private touchModeZoom: TouchMode = (event) => {
    const {targetTouches} = event;
    if (this.lastTouches.length > 1 && targetTouches.length > 1) {
      if (!this._disableZoom) {
        const lastTouchDistance =
            this.twoTouchDistance(this.lastTouches[0], this.lastTouches[1]);
        const touchDistance =
            this.twoTouchDistance(targetTouches[0], targetTouches[1]);
        const deltaZoom = ZOOM_SENSITIVITY *
            (lastTouchDistance - touchDistance) * 50 / this.scene.height;

        this.userAdjustOrbit(0, 0, deltaZoom);
      }

      if (this.panPerPixel > 0) {
        const thisX =
            0.5 * (targetTouches[0].clientX + targetTouches[1].clientX);
        const thisY =
            0.5 * (targetTouches[0].clientY + targetTouches[1].clientY);
        this.movePan(thisX, thisY);
      }

      this.lastTouches = targetTouches;
    }
=======
  // We implement our own version of the browser's CSS touch-action, enforced by
  // this function, because the iOS implementation of pan-y is bad and doesn't
  // match Android. Specifically, even if a touch gesture begins by panning X,
  // iOS will switch to scrolling as soon as the gesture moves in the Y, rather
  // than staying in the same mode until the end of the gesture.
  private disableScroll = (event: TouchEvent) => {
    event.preventDefault();
>>>>>>> 0701325f
  };

  private touchModeRotate: TouchMode = (dx: number, dy: number) => {
    const {touchAction} = this._options;
    if (!this.touchDecided && touchAction !== 'none') {
      this.touchDecided = true;
      const dxMag = Math.abs(dx);
      const dyMag = Math.abs(dy);
      // If motion is mostly vertical, assume scrolling is the intent.
<<<<<<< HEAD
      if (!event.altKey &&
          ((touchAction === 'pan-y' && dy > dx) ||
           (touchAction === 'pan-x' && dx > dy))) {
=======
      if ((touchAction === 'pan-y' && dyMag > dxMag) ||
          (touchAction === 'pan-x' && dxMag > dyMag)) {
>>>>>>> 0701325f
        this.touchMode = null;
        return;
      } else {
        this.element.addEventListener(
            'touchmove', this.disableScroll, {passive: false});
      }
    }
    this.handleSinglePointerMove(dx, dy);
  };

  private handleSinglePointerMove(dx: number, dy: number) {
    const deltaTheta = this.pixelLengthToSphericalAngle(dx);
    const deltaPhi = this.pixelLengthToSphericalAngle(dy);

    if (this.isUserPointing === false) {
      this.isUserPointing = true;
      this.dispatchEvent({type: 'pointer-change-start'});
    }

    this.userAdjustOrbit(deltaTheta, deltaPhi, 0);
  }

  private initializePan() {
    const {theta, phi} = this.spherical;
    const psi = theta - this.scene.yaw;
    this.panPerPixel = PAN_SENSITIVITY / this.scene.height;
    this.panProjection.set(
        -Math.cos(psi),
        -Math.cos(phi) * Math.sin(psi),
        0,
        0,
        Math.sin(phi),
        0,
        Math.sin(psi),
        -Math.cos(phi) * Math.cos(psi),
        0);
  }

  private movePan(dx: number, dy: number) {
    const {scene} = this;
    const dxy = vector3.set(dx, dy, 0);
    const metersPerPixel =
        this.spherical.radius * Math.exp(this.logFov) * this.panPerPixel;
    dxy.multiplyScalar(metersPerPixel);

    const target = scene.getTarget();
    target.add(dxy.applyMatrix3(this.panProjection));
    scene.boundingSphere.clampPoint(target, target);
    scene.setTarget(target.x, target.y, target.z);
  }

  private recenter(pointer: PointerEvent) {
    if (Math.abs(pointer.clientX - this.startPointerPosition.clientX) >
            TAP_DISTANCE ||
        Math.abs(pointer.clientY - this.startPointerPosition.clientY) >
            TAP_DISTANCE) {
      return;
    }
    const {scene} = this;

    const hit = scene.positionAndNormalFromPoint(
        scene.getNDC(pointer.clientX, pointer.clientY));

    if (hit == null) {
      const {cameraTarget} = scene.element;
      scene.element.cameraTarget = '';
      scene.element.cameraTarget = cameraTarget;
      // Zoom all the way out.
      this.userAdjustOrbit(0, 0, 1);
    } else {
      scene.target.worldToLocal(hit.position);
      scene.setTarget(hit.position.x, hit.position.y, hit.position.z);
    }
  }

  private resetRadius() {
    const {scene} = this;

    const hit = scene.positionAndNormalFromPoint(vector2.set(0, 0));
    if (hit == null) {
      return;
    }

    scene.target.worldToLocal(hit.position);
    const goalTarget = scene.getTarget();
    const {theta, phi} = this.spherical;

    // Set target to surface hit point, except the target is still settling,
    // so offset the goal accordingly so the transition is smooth even though
    // this will drift the target slightly away from the hit point.
    const psi = theta - scene.yaw;
    const n = vector3.set(
        Math.sin(phi) * Math.sin(psi),
        Math.cos(phi),
        Math.sin(phi) * Math.cos(psi));
    const dr = n.dot(hit.position.sub(goalTarget));
    goalTarget.add(n.multiplyScalar(dr));

    scene.setTarget(goalTarget.x, goalTarget.y, goalTarget.z);
    // Change the camera radius to match the change in target so that the
    // camera itself does not move, unless it hits a radius bound.
    this.setOrbit(undefined, undefined, this.goalSpherical.radius - dr);
  }

  private onPointerDown = (event: PointerEvent) => {
    if (!this.canInteract || this.pointers.length > 2) {
      return;
    }
    const {element} = this;

<<<<<<< HEAD
    this.isUserPointing = false;

    fn();
  }

  private onMouseDown = (event: MouseEvent) => {
    this.isUserChange = true;
    this.panPerPixel = 0;
    this.onPointerDown(() => {
      self.addEventListener('mousemove', this.onMouseMove);
      self.addEventListener('mouseup', this.onMouseUp, {once: true});
      if (this.enablePan &&
          (event.button === 2 || event.ctrlKey || event.metaKey ||
           event.shiftKey)) {
        this.initializePan();
        (this.scene.element as any)[$panElement].style.opacity = 1;
      }
      this.lastPointerPosition.clientX = event.clientX;
      this.lastPointerPosition.clientY = event.clientY;
=======
    if (this.pointers.length === 0) {
      element.addEventListener('pointermove', this.onPointerMove);
      element.addEventListener('pointerup', this.onPointerUp);
      this.touchMode = null;
      this.touchDecided = false;
>>>>>>> 0701325f
      this.startPointerPosition.clientX = event.clientX;
      this.startPointerPosition.clientY = event.clientY;
    }

    try {
      element.setPointerCapture(event.pointerId);
    } catch {
    }
    this.pointers.push(
        {clientX: event.clientX, clientY: event.clientY, id: event.pointerId});

    this.isUserPointing = false;

    if (event.pointerType === 'touch') {
      this.onTouchChange();
    } else {
      this.onMouseDown(event);
    }
  };

<<<<<<< HEAD
  private onTouchStart = (event: TouchEvent) => {
    this.isUserChange = !event.altKey;  // flag set by interact() in controls.ts
    this.onPointerDown(() => {
      const {targetTouches, changedTouches, touches} = event;
      if (targetTouches.length === changedTouches.length) {
        this.touchMode = null;
        this.touchDecided = false;
        this.panPerPixel = 0;
      }
=======
  private onPointerMove = (event: PointerEvent) => {
    const pointer =
        this.pointers.find((pointer) => pointer.id === event.pointerId);
    if (pointer == null) {
      return;
    }
>>>>>>> 0701325f

    const numTouches = this.pointers.length;
    const dx = (event.clientX - pointer.clientX) / numTouches;
    const dy = (event.clientY - pointer.clientY) / numTouches;
    pointer.clientX = event.clientX;
    pointer.clientY = event.clientY;

    if (event.pointerType === 'touch') {
      if (this.touchMode !== null) {
        this.touchMode(dx, dy);
      }
    } else {
      if (this.panPerPixel > 0) {
        this.movePan(dx, dy);
      } else {
        this.handleSinglePointerMove(dx, dy);
      }
    }
  };

  private onPointerUp = (event: PointerEvent) => {
    const {element} = this;

<<<<<<< HEAD
    switch (targetTouches.length) {
      default:
      case 1:
        this.touchMode = this.touchModeRotate;
        this.lastPointerPosition.clientX = targetTouches[0].clientX;
        this.lastPointerPosition.clientY = targetTouches[0].clientY;
        if (targetTouches[0].identifier ===
            changedTouches[0].identifier) {  // finger down
          this.startPointerPosition.clientX = targetTouches[0].clientX;
          this.startPointerPosition.clientY = targetTouches[0].clientY;
        } else {  // finger up
          this.resetRadius();
        }
        break;
      case 2:
        this.touchMode = (this.touchDecided && this.touchMode === null) ?
            null :
            this.touchModeZoom;
        this.touchDecided = true;
        if (this.enablePan && this.touchMode != null) {
          this.initializePan();
          if (!event.altKey) {  // prompt, not user interaction
            (this.scene.element as any)[$panElement].style.opacity = 1;
          }
          const x = 0.5 * (targetTouches[0].clientX + targetTouches[1].clientX);
          const y = 0.5 * (targetTouches[0].clientY + targetTouches[1].clientY);
          this.lastPointerPosition.clientX = x;
          this.lastPointerPosition.clientY = y;
          this.startPointerPosition.clientX = x;
          this.startPointerPosition.clientY = y;
        }
        break;
=======
    const index =
        this.pointers.findIndex((pointer) => pointer.id === event.pointerId);
    if (index !== -1) {
      this.pointers.splice(index, 1);
>>>>>>> 0701325f
    }

    if (this.panPerPixel > 0) {
      this.resetRadius();
    }
    if (this.pointers.length === 0) {
      element.removeEventListener('pointermove', this.onPointerMove);
      element.removeEventListener('pointerup', this.onPointerUp);
      element.removeEventListener('touchmove', this.disableScroll);
      if (this.enablePan) {
        this.recenter(event);
      }
    } else if (this.touchMode !== null) {
      this.onTouchChange();
    }

    (this.scene.element as any)[$panElement].style.opacity = 0;
    element.style.cursor = 'grab';
    this.panPerPixel = 0;

    if (this.isUserPointing) {
      this.dispatchEvent({type: 'pointer-change-end'});
    }
  };

  private onTouchChange() {
    if (this.pointers.length === 1) {
      this.touchMode = this.touchModeRotate;
    } else {
      this.touchMode = (this.touchDecided && this.touchMode === null) ?
          null :
          this.touchModeZoom;
      this.touchDecided = true;
      this.element.addEventListener(
          'touchmove', this.disableScroll, {passive: false});
      this.lastSeparation =
          this.twoTouchDistance(this.pointers[0], this.pointers[1]);

<<<<<<< HEAD
  private onTouchEnd = (event: TouchEvent) => {
    if (event.targetTouches.length > 0 && this.touchMode !== null) {
      this.onTouchChange(event);
    }
    if (event.targetTouches.length === 0 && !event.altKey) {
      // altKey indicates an interaction prompt; don't reset radius in this case
      // as it will cause the camera to drift.
      if (this.panPerPixel > 0) {
        this.resetRadius();
      } else {
        this.recenter(event.changedTouches[0]);
=======
      if (this.enablePan && this.touchMode != null) {
        this.initializePan();
>>>>>>> 0701325f
      }
    }
  }

  private onMouseDown(event: MouseEvent) {
    if (this.enablePan &&
        (event.button === 2 || event.ctrlKey || event.metaKey ||
         event.shiftKey)) {
      this.initializePan();
    }
    this.element.style.cursor = 'grabbing';
  }

  private onWheel = (event: Event) => {
    if (!this.canInteract) {
      return;
    }
    this.isUserChange = true;

    const deltaZoom = (event as WheelEvent).deltaY *
        ((event as WheelEvent).deltaMode == 1 ? 18 : 1) * ZOOM_SENSITIVITY / 30;
    this.userAdjustOrbit(0, 0, deltaZoom);

    event.preventDefault();
  };

  private onKeyDown = (event: KeyboardEvent) => {
    // We track if the key is actually one we respond to, so as not to
    // accidentally clober unrelated key inputs when the <model-viewer> has
    // focus.
    let relevantKey = true;
    const {isUserChange} = this;
    this.isUserChange = true;

    switch (event.keyCode) {
      case KeyCode.PAGE_UP:
        this.userAdjustOrbit(0, 0, ZOOM_SENSITIVITY);
        break;
      case KeyCode.PAGE_DOWN:
        this.userAdjustOrbit(0, 0, -1 * ZOOM_SENSITIVITY);
        break;
      case KeyCode.UP:
        this.userAdjustOrbit(0, -KEYBOARD_ORBIT_INCREMENT, 0);
        break;
      case KeyCode.DOWN:
        this.userAdjustOrbit(0, KEYBOARD_ORBIT_INCREMENT, 0);
        break;
      case KeyCode.LEFT:
        this.userAdjustOrbit(-KEYBOARD_ORBIT_INCREMENT, 0, 0);
        break;
      case KeyCode.RIGHT:
        this.userAdjustOrbit(KEYBOARD_ORBIT_INCREMENT, 0, 0);
        break;
      default:
        relevantKey = false;
        this.isUserChange = isUserChange;
        break;
    }

    if (relevantKey) {
      event.preventDefault();
    }
  };
}<|MERGE_RESOLUTION|>--- conflicted
+++ resolved
@@ -535,32 +535,6 @@
     }
   };
 
-<<<<<<< HEAD
-  private touchModeZoom: TouchMode = (event) => {
-    const {targetTouches} = event;
-    if (this.lastTouches.length > 1 && targetTouches.length > 1) {
-      if (!this._disableZoom) {
-        const lastTouchDistance =
-            this.twoTouchDistance(this.lastTouches[0], this.lastTouches[1]);
-        const touchDistance =
-            this.twoTouchDistance(targetTouches[0], targetTouches[1]);
-        const deltaZoom = ZOOM_SENSITIVITY *
-            (lastTouchDistance - touchDistance) * 50 / this.scene.height;
-
-        this.userAdjustOrbit(0, 0, deltaZoom);
-      }
-
-      if (this.panPerPixel > 0) {
-        const thisX =
-            0.5 * (targetTouches[0].clientX + targetTouches[1].clientX);
-        const thisY =
-            0.5 * (targetTouches[0].clientY + targetTouches[1].clientY);
-        this.movePan(thisX, thisY);
-      }
-
-      this.lastTouches = targetTouches;
-    }
-=======
   // We implement our own version of the browser's CSS touch-action, enforced by
   // this function, because the iOS implementation of pan-y is bad and doesn't
   // match Android. Specifically, even if a touch gesture begins by panning X,
@@ -568,7 +542,6 @@
   // than staying in the same mode until the end of the gesture.
   private disableScroll = (event: TouchEvent) => {
     event.preventDefault();
->>>>>>> 0701325f
   };
 
   private touchModeRotate: TouchMode = (dx: number, dy: number) => {
@@ -578,14 +551,9 @@
       const dxMag = Math.abs(dx);
       const dyMag = Math.abs(dy);
       // If motion is mostly vertical, assume scrolling is the intent.
-<<<<<<< HEAD
-      if (!event.altKey &&
-          ((touchAction === 'pan-y' && dy > dx) ||
-           (touchAction === 'pan-x' && dx > dy))) {
-=======
-      if ((touchAction === 'pan-y' && dyMag > dxMag) ||
-          (touchAction === 'pan-x' && dxMag > dyMag)) {
->>>>>>> 0701325f
+      if (this.isUserChange &&
+          ((touchAction === 'pan-y' && dyMag > dxMag) ||
+           (touchAction === 'pan-x' && dxMag > dyMag))) {
         this.touchMode = null;
         return;
       } else {
@@ -696,33 +664,11 @@
     }
     const {element} = this;
 
-<<<<<<< HEAD
-    this.isUserPointing = false;
-
-    fn();
-  }
-
-  private onMouseDown = (event: MouseEvent) => {
-    this.isUserChange = true;
-    this.panPerPixel = 0;
-    this.onPointerDown(() => {
-      self.addEventListener('mousemove', this.onMouseMove);
-      self.addEventListener('mouseup', this.onMouseUp, {once: true});
-      if (this.enablePan &&
-          (event.button === 2 || event.ctrlKey || event.metaKey ||
-           event.shiftKey)) {
-        this.initializePan();
-        (this.scene.element as any)[$panElement].style.opacity = 1;
-      }
-      this.lastPointerPosition.clientX = event.clientX;
-      this.lastPointerPosition.clientY = event.clientY;
-=======
     if (this.pointers.length === 0) {
       element.addEventListener('pointermove', this.onPointerMove);
       element.addEventListener('pointerup', this.onPointerUp);
       this.touchMode = null;
       this.touchDecided = false;
->>>>>>> 0701325f
       this.startPointerPosition.clientX = event.clientX;
       this.startPointerPosition.clientY = event.clientY;
     }
@@ -737,30 +683,20 @@
     this.isUserPointing = false;
 
     if (event.pointerType === 'touch') {
-      this.onTouchChange();
+      this.isUserChange = !event.altKey;  // set by interact() in controls.ts
+      this.onTouchChange(event);
     } else {
+      this.isUserChange = true;
       this.onMouseDown(event);
     }
   };
 
-<<<<<<< HEAD
-  private onTouchStart = (event: TouchEvent) => {
-    this.isUserChange = !event.altKey;  // flag set by interact() in controls.ts
-    this.onPointerDown(() => {
-      const {targetTouches, changedTouches, touches} = event;
-      if (targetTouches.length === changedTouches.length) {
-        this.touchMode = null;
-        this.touchDecided = false;
-        this.panPerPixel = 0;
-      }
-=======
   private onPointerMove = (event: PointerEvent) => {
     const pointer =
         this.pointers.find((pointer) => pointer.id === event.pointerId);
     if (pointer == null) {
       return;
     }
->>>>>>> 0701325f
 
     const numTouches = this.pointers.length;
     const dx = (event.clientX - pointer.clientX) / numTouches;
@@ -784,48 +720,15 @@
   private onPointerUp = (event: PointerEvent) => {
     const {element} = this;
 
-<<<<<<< HEAD
-    switch (targetTouches.length) {
-      default:
-      case 1:
-        this.touchMode = this.touchModeRotate;
-        this.lastPointerPosition.clientX = targetTouches[0].clientX;
-        this.lastPointerPosition.clientY = targetTouches[0].clientY;
-        if (targetTouches[0].identifier ===
-            changedTouches[0].identifier) {  // finger down
-          this.startPointerPosition.clientX = targetTouches[0].clientX;
-          this.startPointerPosition.clientY = targetTouches[0].clientY;
-        } else {  // finger up
-          this.resetRadius();
-        }
-        break;
-      case 2:
-        this.touchMode = (this.touchDecided && this.touchMode === null) ?
-            null :
-            this.touchModeZoom;
-        this.touchDecided = true;
-        if (this.enablePan && this.touchMode != null) {
-          this.initializePan();
-          if (!event.altKey) {  // prompt, not user interaction
-            (this.scene.element as any)[$panElement].style.opacity = 1;
-          }
-          const x = 0.5 * (targetTouches[0].clientX + targetTouches[1].clientX);
-          const y = 0.5 * (targetTouches[0].clientY + targetTouches[1].clientY);
-          this.lastPointerPosition.clientX = x;
-          this.lastPointerPosition.clientY = y;
-          this.startPointerPosition.clientX = x;
-          this.startPointerPosition.clientY = y;
-        }
-        break;
-=======
     const index =
         this.pointers.findIndex((pointer) => pointer.id === event.pointerId);
     if (index !== -1) {
       this.pointers.splice(index, 1);
->>>>>>> 0701325f
-    }
-
-    if (this.panPerPixel > 0) {
+    }
+
+    // altKey indicates an interaction prompt; don't reset radius in this case
+    // as it will cause the camera to drift.
+    if (this.panPerPixel > 0 && !event.altKey) {
       this.resetRadius();
     }
     if (this.pointers.length === 0) {
@@ -836,7 +739,7 @@
         this.recenter(event);
       }
     } else if (this.touchMode !== null) {
-      this.onTouchChange();
+      this.onTouchChange(event);
     }
 
     (this.scene.element as any)[$panElement].style.opacity = 0;
@@ -848,7 +751,7 @@
     }
   };
 
-  private onTouchChange() {
+  private onTouchChange(event: PointerEvent) {
     if (this.pointers.length === 1) {
       this.touchMode = this.touchModeRotate;
     } else {
@@ -861,27 +764,17 @@
       this.lastSeparation =
           this.twoTouchDistance(this.pointers[0], this.pointers[1]);
 
-<<<<<<< HEAD
-  private onTouchEnd = (event: TouchEvent) => {
-    if (event.targetTouches.length > 0 && this.touchMode !== null) {
-      this.onTouchChange(event);
-    }
-    if (event.targetTouches.length === 0 && !event.altKey) {
-      // altKey indicates an interaction prompt; don't reset radius in this case
-      // as it will cause the camera to drift.
-      if (this.panPerPixel > 0) {
-        this.resetRadius();
-      } else {
-        this.recenter(event.changedTouches[0]);
-=======
       if (this.enablePan && this.touchMode != null) {
         this.initializePan();
->>>>>>> 0701325f
+        if (!event.altKey) {  // user interaction, not prompt
+          (this.scene.element as any)[$panElement].style.opacity = 1;
+        }
       }
     }
   }
 
   private onMouseDown(event: MouseEvent) {
+    this.panPerPixel = 0;
     if (this.enablePan &&
         (event.button === 2 || event.ctrlKey || event.metaKey ||
          event.shiftKey)) {
