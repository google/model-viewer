/* @license
 * Copyright 2019 Google LLC. All Rights Reserved.
 * Licensed under the Apache License, Version 2.0 (the 'License');
 * you may not use this file except in compliance with the License.
 * You may obtain a copy of the License at
 *
 *     http://www.apache.org/licenses/LICENSE-2.0
 *
 * Unless required by applicable law or agreed to in writing, software
 * distributed under the License is distributed on an 'AS IS' BASIS,
 * WITHOUT WARRANTIES OR CONDITIONS OF ANY KIND, either express or implied.
 * See the License for the specific language governing permissions and
 * limitations under the License.
 */

import {ACESFilmicToneMapping, Event, EventDispatcher, GammaEncoding, PCFSoftShadowMap, WebGLRenderer} from 'three';

import {IS_WEBXR_AR_CANDIDATE, USE_OFFSCREEN_CANVAS} from '../constants.js';
import {$canvas, $tick, $userInputElement} from '../model-viewer-base.js';
import {isDebugMode, resolveDpr} from '../utilities.js';

import {ARRenderer} from './ARRenderer.js';
import {Debugger} from './Debugger.js';
import {ModelScene} from './ModelScene.js';
import TextureUtils from './TextureUtils.js';
import * as WebGLUtils from './WebGLUtils.js';

export interface RendererOptions {
  debug?: boolean;
}

export interface ContextLostEvent extends Event {
  type: 'contextlost';
  sourceEvent: WebGLContextEvent;
}

export const $arRenderer = Symbol('arRenderer');
const $dpr = Symbol('dpr');

const $onWebGLContextLost = Symbol('onWebGLContextLost');
const $webGLContextLostHandler = Symbol('webGLContextLostHandler');
const $singleton = Symbol('singleton');

/**
 * Registers canvases with Canvas2DRenderingContexts and renders them
 * all in the same WebGLRenderingContext, spitting out textures to apply
 * to the canvases. Creates a fullscreen WebGL canvas that is not added
 * to the DOM, and on each frame, renders each registered canvas on a portion
 * of the WebGL canvas, and applies the texture on the registered canvas.
 *
 * In the future, can use ImageBitmapRenderingContext instead of
 * Canvas2DRenderingContext if supported for cheaper transfering of
 * the texture.
 */
export class Renderer extends EventDispatcher {
  static[$singleton] = new Renderer({debug: isDebugMode()});

  static get singleton() {
    return this[$singleton];
  }

  static resetSingleton() {
    this[$singleton].dispose();
    this[$singleton] = new Renderer({debug: isDebugMode()});
  }

  public threeRenderer!: WebGLRenderer;
  public context3D!: WebGLRenderingContext|null;
  public canvasElement: HTMLCanvasElement;
  public canvas3D: HTMLCanvasElement|OffscreenCanvas;
  public textureUtils: TextureUtils|null;
  public width: number = 0;
  public height: number = 0;

  protected debugger: Debugger|null = null;
  private[$arRenderer]: ARRenderer;
  private[$dpr]: number = resolveDpr();
  private scenes: Set<ModelScene> = new Set();
  private lastTick: number;

  private[$webGLContextLostHandler] = (event: WebGLContextEvent) =>
      this[$onWebGLContextLost](event);

  get canRender() {
    return this.threeRenderer != null && this.context3D != null;
  }

  constructor(options?: RendererOptions) {
    super();

    const webGlOptions = {alpha: true, antialias: true};

    // Only enable certain options when Web XR capabilities are detected:
    if (IS_WEBXR_AR_CANDIDATE) {
      Object.assign(webGlOptions, {alpha: true, preserveDrawingBuffer: true});
    }

    this.canvasElement = document.createElement('canvas');

    this.canvas3D = USE_OFFSCREEN_CANVAS ?
        this.canvasElement.transferControlToOffscreen() :
        this.canvasElement;

    this.canvas3D.addEventListener(
        'webglcontextlost', this[$webGLContextLostHandler] as EventListener);

    try {
      // Need to support both 'webgl' and 'experimental-webgl' (IE11).
      this.context3D = WebGLUtils.getContext(this.canvas3D, webGlOptions);

      // Patch the gl context's extension functions before passing
      // it to three.
      WebGLUtils.applyExtensionCompatibility(this.context3D);

      this.threeRenderer = new WebGLRenderer({
        canvas: this.canvas3D,
        context: this.context3D,
      });
      this.threeRenderer.autoClear = true;
      this.threeRenderer.outputEncoding = GammaEncoding;
      this.threeRenderer.gammaFactor = 2.2;
      this.threeRenderer.physicallyCorrectLights = true;
      this.threeRenderer.setPixelRatio(1);  // not allowed to change
      this.threeRenderer.shadowMap.enabled = true;
      this.threeRenderer.shadowMap.type = PCFSoftShadowMap;
      this.threeRenderer.shadowMap.autoUpdate = false;

      this.debugger =
          options != null && !!options.debug ? new Debugger(this) : null;
      this.threeRenderer.debug = {checkShaderErrors: !!this.debugger};

      // ACESFilmicToneMapping appears to be the most "saturated",
      // and similar to Filament's gltf-viewer.
      this.threeRenderer.toneMapping = ACESFilmicToneMapping;
    } catch (error) {
      this.context3D = null;
      console.warn(error);
    }

    this[$arRenderer] = new ARRenderer(this);
    this.textureUtils =
        this.canRender ? new TextureUtils(this.threeRenderer) : null;

    this.setRendererSize(1, 1);
    this.lastTick = performance.now();
  }

  /**
   * Sets the renderer's size in physical pixels. The width and height
   * properties are saved as unrounded floats to avoid accruing rounding error.
   * Every scene canvas is kept in sync with the size of the renderer's canvas;
   * the portion that is drawn to is controlled by scene.width and .height. The
   * device pixel ratio of the threeRenderer is not used (always kept at one).
   */
  setRendererSize(width: number, height: number) {
    const oldPixelWidth = Math.round(this.width);
    const oldPixelHeight = Math.round(this.height);
    this.width = width;
    this.height = height;

    width = Math.round(width);
    height = Math.round(height);

    if (oldPixelWidth === width && oldPixelHeight === height) {
      return;
    }

    if (this.canRender) {
      this.threeRenderer.setSize(width, height, false);
    }
    const widthCSS = width / this.dpr;
    const heightCSS = height / this.dpr;
    this.canvasElement.style.width = `${widthCSS}px`;
    this.canvasElement.style.height = `${heightCSS}px`;

    for (const scene of this.scenes) {
      const {canvas} = scene;
      canvas.width = width;
      canvas.height = height;
      canvas.style.width = `${widthCSS}px`;
      canvas.style.height = `${heightCSS}px`;
      scene.isDirty = true;
    }
  }

  registerScene(scene: ModelScene) {
    this.scenes.add(scene);
<<<<<<< HEAD
    scene.canvas.width = this.width;
    scene.canvas.height = this.height;
=======
    this.selectCanvas();
    scene.isDirty = true;

>>>>>>> 9d75b256
    if (this.canRender && this.scenes.size > 0) {
      this.threeRenderer.setAnimationLoop((time: number) => this.render(time));
    }

    if (this.debugger != null) {
      this.debugger.addScene(scene);
    }
  }

  unregisterScene(scene: ModelScene) {
    const userInputElement = scene.element[$userInputElement];
    if (this.canvasElement.parentElement === userInputElement) {
      userInputElement.removeChild(this.canvasElement);
    }

    this.scenes.delete(scene);
    this.selectCanvas();

    if (this.canRender && this.scenes.size === 0) {
      (this.threeRenderer.setAnimationLoop as any)(null);
    }

    if (this.debugger != null) {
      this.debugger.removeScene(scene);
    }
  }

  get hasOnlyOneScene(): boolean {
    return this.scenes.size === 1;
  }

<<<<<<< HEAD
  get dpr(): number {
    return this[$dpr];
=======
  /**
   * The function enables an optimization, where when there is only a single
   * <model-viewer> element, we can use the renderer's 3D canvas directly for
   * display. Otherwise we need to use the element's 2D canvas and copy the
   * renderer's result into it.
   */
  selectCanvas() {
    for (const scene of this.scenes) {
      const userInputElement = scene.element[$userInputElement];
      const canvas = scene.element[$canvas];
      if (this.hasOnlyOneScene) {
        userInputElement.appendChild(this.canvasElement);
        canvas.classList.remove('show');
      } else {
        if (this.canvasElement.parentElement === userInputElement) {
          userInputElement.removeChild(this.canvasElement);
          scene.isDirty = true;
        }
        canvas.classList.add('show');
      }
    }
>>>>>>> 9d75b256
  }

  async supportsPresentation() {
    return this.canRender && this[$arRenderer].supportsPresentation();
  }

  get presentedScene() {
    return this[$arRenderer].presentedScene;
  }

  async present(scene: ModelScene): Promise<void> {
    try {
      return await this[$arRenderer].present(scene);
    } catch (error) {
      await this[$arRenderer].stopPresenting();
      throw error;
    } finally {
      // NOTE(cdata): Setting width and height to 0 will have the effect of
      // invoking a `setSize` the next time we render in this threeRenderer
      this.width = this.height = 0;
    }
  }

  stopPresenting(): Promise<void> {
    return this[$arRenderer].stopPresenting();
  }

  get isPresenting(): boolean {
    return this[$arRenderer] != null && this[$arRenderer].isPresenting;
  }

  /**
   * This method takes care of updating the element and renderer state based on
   * the time that has passed since the last rendered frame.
   */
  preRender(scene: ModelScene, t: number, delta: number) {
    const {element, exposure, model} = scene;

    element[$tick](t, delta);

    const exposureIsNumber =
        typeof exposure === 'number' && !(self as any).isNaN(exposure);
    this.threeRenderer.toneMappingExposure = exposureIsNumber ? exposure : 1.0;

    if (model.updateShadow()) {
      this.threeRenderer.shadowMap.needsUpdate = true;
    }
  }

  /**
   * Expands the size of the renderer to the max of its current size and the
   * incoming size, in physical pixels.
   */
  expandTo(width: number, height: number) {
    const maxWidth = Math.max(Math.round(width), this.width);
    const maxHeight = Math.max(Math.round(height), this.height);
    if (maxWidth !== this.width || maxHeight !== this.height) {
      this.setRendererSize(maxWidth, maxHeight);
    }
  }

  /**
   * Checks if the Device Pixel Ratio has changed due to page zoom. If so, it
   * rescales the renderer's dimensions in physical pixels to match the
   * unchanged CSS size.
   */
  updateDpr() {
    const dpr = resolveDpr();
    if (dpr !== this.dpr) {
      const scale = dpr / this.dpr;
      this[$dpr] = dpr;
      this.setRendererSize(this.width * scale, this.height * scale);
    }
  }

  render(t: number) {
    if (!this.canRender || this.isPresenting) {
      return;
    }

    const delta = t - this.lastTick;
    this.updateDpr();

    for (const scene of this.scenes) {
      if (!scene.visible || scene.paused) {
        continue;
      }

      this.preRender(scene, t, delta);

      if (!scene.isDirty) {
        continue;
      }

      const width = scene.width * this.dpr;
      const height = scene.height * this.dpr;

      // Need to set the render target in order to prevent
      // clearing the depth from a different buffer
      this.threeRenderer.setRenderTarget(null);
      this.threeRenderer.setViewport(0, this.height - height, width, height);
      this.threeRenderer.render(scene, scene.getCamera());

      if (!this.hasOnlyOneScene) {
        if (scene.context == null) {
          scene.createContext();
        }
        if (USE_OFFSCREEN_CANVAS) {
          const contextBitmap = scene.context as ImageBitmapRenderingContext;
          const bitmap =
              (this.canvas3D as OffscreenCanvas).transferToImageBitmap();
          contextBitmap.transferFromImageBitmap(bitmap);
        } else {
          const context2D = scene.context as CanvasRenderingContext2D;
          context2D.clearRect(0, 0, width, height);
          context2D.drawImage(
              this.canvas3D, 0, 0, width, height, 0, 0, width, height);
        }
      }

      scene.isDirty = false;
    }
    this.lastTick = t;
  }

  dispose() {
    if (this.textureUtils != null) {
      this.textureUtils.dispose();
    }

    if (this.threeRenderer != null) {
      this.threeRenderer.dispose();
    }

    this.textureUtils = null;
    (this as any).threeRenderer = null;

    this.scenes.clear();

    this.canvas3D.removeEventListener(
        'webglcontextlost', this[$webGLContextLostHandler] as EventListener);
  }

  [$onWebGLContextLost](event: WebGLContextEvent) {
    this.dispatchEvent(
        {type: 'contextlost', sourceEvent: event} as ContextLostEvent);
  }
}<|MERGE_RESOLUTION|>--- conflicted
+++ resolved
@@ -185,14 +185,16 @@
 
   registerScene(scene: ModelScene) {
     this.scenes.add(scene);
-<<<<<<< HEAD
-    scene.canvas.width = this.width;
-    scene.canvas.height = this.height;
-=======
+
+    const {canvas} = scene;
+    canvas.width = this.width;
+    canvas.height = this.height;
+    canvas.style.width = `${this.width / this.dpr}px`;
+    canvas.style.height = `${this.height / this.dpr}px`;
+
     this.selectCanvas();
     scene.isDirty = true;
 
->>>>>>> 9d75b256
     if (this.canRender && this.scenes.size > 0) {
       this.threeRenderer.setAnimationLoop((time: number) => this.render(time));
     }
@@ -224,10 +226,10 @@
     return this.scenes.size === 1;
   }
 
-<<<<<<< HEAD
   get dpr(): number {
     return this[$dpr];
-=======
+  }
+
   /**
    * The function enables an optimization, where when there is only a single
    * <model-viewer> element, we can use the renderer's 3D canvas directly for
@@ -249,7 +251,6 @@
         canvas.classList.add('show');
       }
     }
->>>>>>> 9d75b256
   }
 
   async supportsPresentation() {
