/* @license
 * Copyright 2019 Google LLC. All Rights Reserved.
 * Licensed under the Apache License, Version 2.0 (the 'License');
 * you may not use this file except in compliance with the License.
 * You may obtain a copy of the License at
 *
 *     http://www.apache.org/licenses/LICENSE-2.0
 *
 * Unless required by applicable law or agreed to in writing, software
 * distributed under the License is distributed on an 'AS IS' BASIS,
 * WITHOUT WARRANTIES OR CONDITIONS OF ANY KIND, either express or implied.
 * See the License for the specific language governing permissions and
 * limitations under the License.
 */

import {ACESFilmicToneMapping, Event, EventDispatcher, GammaEncoding, PCFSoftShadowMap, WebGLRenderer} from 'three';

import {IS_WEBXR_AR_CANDIDATE, USE_OFFSCREEN_CANVAS} from '../constants.js';
import {$tick} from '../model-viewer-base.js';
import {isDebugMode, resolveDpr} from '../utilities.js';

import {ARRenderer} from './ARRenderer.js';
import {Debugger} from './Debugger.js';
import {ModelScene} from './ModelScene.js';
import TextureUtils from './TextureUtils.js';
import * as WebGLUtils from './WebGLUtils.js';

export interface RendererOptions {
  debug?: boolean;
}

export interface ContextLostEvent extends Event {
  type: 'contextlost';
  sourceEvent: WebGLContextEvent;
}

export const $arRenderer = Symbol('arRenderer');

const $onWebGLContextLost = Symbol('onWebGLContextLost');
const $webGLContextLostHandler = Symbol('webGLContextLostHandler');
const $singleton = Symbol('singleton');

/**
 * Registers canvases with Canvas2DRenderingContexts and renders them
 * all in the same WebGLRenderingContext, spitting out textures to apply
 * to the canvases. Creates a fullscreen WebGL canvas that is not added
 * to the DOM, and on each frame, renders each registered canvas on a portion
 * of the WebGL canvas, and applies the texture on the registered canvas.
 *
 * In the future, can use ImageBitmapRenderingContext instead of
 * Canvas2DRenderingContext if supported for cheaper transfering of
 * the texture.
 */
export class Renderer extends EventDispatcher {
  static[$singleton] = new Renderer({debug: isDebugMode()});

  static get singleton() {
    return this[$singleton];
  }

  static resetSingleton() {
    this[$singleton].dispose();
    this[$singleton] = new Renderer({debug: isDebugMode()});
  }

  public threeRenderer!: WebGLRenderer;
  public context3D!: WebGLRenderingContext|null;
  public canvasElement: HTMLCanvasElement;
  public canvas3D: HTMLCanvasElement|OffscreenCanvas;
  public textureUtils: TextureUtils|null;
  public width: number = 0;
  public height: number = 0;

  protected debugger: Debugger|null = null;
  private[$arRenderer]: ARRenderer;
  private scenes: Set<ModelScene> = new Set();
  private lastTick: number;
  private offscreenCanvas: OffscreenCanvas|null = null;

  private[$webGLContextLostHandler] = (event: WebGLContextEvent) =>
      this[$onWebGLContextLost](event);

  get canRender() {
    return this.threeRenderer != null && this.context3D != null;
  }

  constructor(options?: RendererOptions) {
    super();

    const webGlOptions = {alpha: true, antialias: true};

    // Only enable certain options when Web XR capabilities are detected:
    if (IS_WEBXR_AR_CANDIDATE) {
      Object.assign(webGlOptions, {alpha: true, preserveDrawingBuffer: true});
    }

    this.canvasElement = document.createElement('canvas');

    this.canvas3D = USE_OFFSCREEN_CANVAS ?
        this.canvasElement.transferControlToOffscreen() :
        this.canvasElement;

    this.canvas3D.addEventListener(
        'webglcontextlost', this[$webGLContextLostHandler] as EventListener);

    try {
<<<<<<< HEAD
      if (USE_OFFSCREEN_CANVAS) {
        this.offscreenCanvas = this.canvas3D.transferControlToOffscreen();
        this.context3D =
            WebGLUtils.getContext(this.offscreenCanvas, webGlOptions);
      } else {
        this.context3D = WebGLUtils.getContext(this.canvas3D, webGlOptions);
      }
=======
      // Need to support both 'webgl' and 'experimental-webgl' (IE11).
      this.context3D = WebGLUtils.getContext(this.canvas3D, webGlOptions);
>>>>>>> 078b8b8b

      // Patch the gl context's extension functions before passing
      // it to three.
      WebGLUtils.applyExtensionCompatibility(this.context3D);

      this.threeRenderer = new WebGLRenderer({
        canvas: this.canvas3D,
        context: this.context3D,
      });
      this.threeRenderer.autoClear = true;
      this.threeRenderer.outputEncoding = GammaEncoding;
      this.threeRenderer.gammaFactor = 2.2;
      this.threeRenderer.physicallyCorrectLights = true;
      this.threeRenderer.setPixelRatio(resolveDpr());
      this.threeRenderer.shadowMap.enabled = true;
      this.threeRenderer.shadowMap.type = PCFSoftShadowMap;
      this.threeRenderer.shadowMap.autoUpdate = false;

      this.debugger =
          options != null && !!options.debug ? new Debugger(this) : null;
      this.threeRenderer.debug = {checkShaderErrors: !!this.debugger};

      // ACESFilmicToneMapping appears to be the most "saturated",
      // and similar to Filament's gltf-viewer.
      this.threeRenderer.toneMapping = ACESFilmicToneMapping;
    } catch (error) {
      this.context3D = null;
      console.warn(error);
    }

    this[$arRenderer] = new ARRenderer(this);
    this.textureUtils =
        this.canRender ? new TextureUtils(this.threeRenderer) : null;

    this.setRendererSize(1, 1);
    this.lastTick = performance.now();
  }

  setRendererSize(width: number, height: number) {
    if (this.canRender) {
      this.threeRenderer.setSize(width, height, false);
    }

    this.width = width;
    this.height = height;
  }

  registerScene(scene: ModelScene) {
    this.scenes.add(scene);
    if (this.canRender && this.scenes.size > 0) {
      this.threeRenderer.setAnimationLoop((time: number) => this.render(time));
    }

    if (this.debugger != null) {
      this.debugger.addScene(scene);
    }
  }

  unregisterScene(scene: ModelScene) {
    this.scenes.delete(scene);
    if (this.canRender && this.scenes.size === 0) {
      (this.threeRenderer.setAnimationLoop as any)(null);
    }

    if (this.debugger != null) {
      this.debugger.removeScene(scene);
    }
  }

  get onlyOneScene(): boolean {
    return this.scenes.size === 1;
  }

  async supportsPresentation() {
    return this.canRender && this[$arRenderer].supportsPresentation();
  }

  get presentedScene() {
    return this[$arRenderer].presentedScene;
  }

  async present(scene: ModelScene): Promise<void> {
    try {
      return await this[$arRenderer].present(scene);
    } catch (error) {
      await this[$arRenderer].stopPresenting();
      throw error;
    } finally {
      // NOTE(cdata): Setting width and height to 0 will have the effect of
      // invoking a `setSize` the next time we render in this threeRenderer
      this.width = this.height = 0;
    }
  }

  stopPresenting(): Promise<void> {
    return this[$arRenderer].stopPresenting();
  }

  get isPresenting(): boolean {
    return this[$arRenderer] != null && this[$arRenderer].isPresenting;
  }

  expandTo(width: number, height: number) {
    if (width > this.width || height > this.height) {
      const maxWidth = Math.max(width, this.width);
      const maxHeight = Math.max(height, this.height);
      this.setRendererSize(maxWidth, maxHeight);
    }
  }

  render(t: number) {
    if (!this.canRender || this.isPresenting) {
      return;
    }

    const delta = t - this.lastTick;
    const dpr = resolveDpr();

    if (dpr !== this.threeRenderer.getPixelRatio()) {
      this.threeRenderer.setPixelRatio(dpr);
    }

    for (let scene of this.scenes) {
      const {element, width, height, context} = scene;
      element[$tick](t, delta);

      if (!scene.visible || !scene.isDirty || scene.paused) {
        continue;
      }

      const camera = scene.getCamera();

      const {exposure, shadow} = scene;
      const exposureIsNumber =
          typeof exposure === 'number' && !(self as any).isNaN(exposure);
      this.threeRenderer.toneMappingExposure =
          exposureIsNumber ? exposure : 1.0;

      const shadowNeedsUpdate = this.threeRenderer.shadowMap.needsUpdate;
      if (shadow != null) {
        this.threeRenderer.shadowMap.needsUpdate =
            shadowNeedsUpdate || shadow.needsUpdate;
        shadow.needsUpdate = false;
      }

      // Need to set the render target in order to prevent
      // clearing the depth from a different buffer -- possibly
      // from something in
      this.threeRenderer.setRenderTarget(null);
      this.threeRenderer.setViewport(0, 0, width, height);
      this.threeRenderer.render(scene, camera);

      if (!this.onlyOneScene) {
        if (USE_OFFSCREEN_CANVAS) {
          const contextBitmap = context as ImageBitmapRenderingContext;
          const bitmap = this.offscreenCanvas!.transferToImageBitmap();
          contextBitmap.transferFromImageBitmap(bitmap);
        } else {
          const context2D = context as CanvasRenderingContext2D;
          const widthDPR = width * dpr;
          const heightDPR = height * dpr;
          context2D.clearRect(0, 0, widthDPR, heightDPR);
          context2D.drawImage(
              this.threeRenderer.domElement,
              0,
              this.canvas3D.height - heightDPR,
              widthDPR,
              heightDPR,
              0,
              0,
              widthDPR,
              heightDPR);
        }
      }

      scene.isDirty = false;
    }
    this.lastTick = t;
  }

  dispose() {
    if (this.textureUtils != null) {
      this.textureUtils.dispose();
    }

    if (this.threeRenderer != null) {
      this.threeRenderer.dispose();
    }

    this.textureUtils = null;
    (this as any).threeRenderer = null;

    this.scenes.clear();

    this.canvas3D.removeEventListener(
        'webglcontextlost', this[$webGLContextLostHandler] as EventListener);
  }

  [$onWebGLContextLost](event: WebGLContextEvent) {
    this.dispatchEvent(
        {type: 'contextlost', sourceEvent: event} as ContextLostEvent);
  }
}<|MERGE_RESOLUTION|>--- conflicted
+++ resolved
@@ -75,7 +75,6 @@
   private[$arRenderer]: ARRenderer;
   private scenes: Set<ModelScene> = new Set();
   private lastTick: number;
-  private offscreenCanvas: OffscreenCanvas|null = null;
 
   private[$webGLContextLostHandler] = (event: WebGLContextEvent) =>
       this[$onWebGLContextLost](event);
@@ -104,18 +103,8 @@
         'webglcontextlost', this[$webGLContextLostHandler] as EventListener);
 
     try {
-<<<<<<< HEAD
-      if (USE_OFFSCREEN_CANVAS) {
-        this.offscreenCanvas = this.canvas3D.transferControlToOffscreen();
-        this.context3D =
-            WebGLUtils.getContext(this.offscreenCanvas, webGlOptions);
-      } else {
-        this.context3D = WebGLUtils.getContext(this.canvas3D, webGlOptions);
-      }
-=======
       // Need to support both 'webgl' and 'experimental-webgl' (IE11).
       this.context3D = WebGLUtils.getContext(this.canvas3D, webGlOptions);
->>>>>>> 078b8b8b
 
       // Patch the gl context's extension functions before passing
       // it to three.
@@ -265,13 +254,14 @@
       // clearing the depth from a different buffer -- possibly
       // from something in
       this.threeRenderer.setRenderTarget(null);
-      this.threeRenderer.setViewport(0, 0, width, height);
+      this.threeRenderer.setViewport(0, this.height - height, width, height);
       this.threeRenderer.render(scene, camera);
 
       if (!this.onlyOneScene) {
         if (USE_OFFSCREEN_CANVAS) {
           const contextBitmap = context as ImageBitmapRenderingContext;
-          const bitmap = this.offscreenCanvas!.transferToImageBitmap();
+          const bitmap =
+              (this.canvas3D as OffscreenCanvas).transferToImageBitmap();
           contextBitmap.transferFromImageBitmap(bitmap);
         } else {
           const context2D = context as CanvasRenderingContext2D;
@@ -281,7 +271,7 @@
           context2D.drawImage(
               this.threeRenderer.domElement,
               0,
-              this.canvas3D.height - heightDPR,
+              0,
               widthDPR,
               heightDPR,
               0,
