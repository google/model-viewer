/* @license
 * Copyright 2019 Google LLC. All Rights Reserved.
 * Licensed under the Apache License, Version 2.0 (the 'License');
 * you may not use this file except in compliance with the License.
 * You may obtain a copy of the License at
 *
 *     http://www.apache.org/licenses/LICENSE-2.0
 *
 * Unless required by applicable law or agreed to in writing, software
 * distributed under the License is distributed on an 'AS IS' BASIS,
 * WITHOUT WARRANTIES OR CONDITIONS OF ANY KIND, either express or implied.
 * See the License for the specific language governing permissions and
 * limitations under the License.
 */

import {ACESFilmicToneMapping, Event, EventDispatcher, GammaEncoding, PCFSoftShadowMap, WebGLRenderer} from 'three';

import {IS_WEBXR_AR_CANDIDATE, USE_OFFSCREEN_CANVAS} from '../constants.js';
import {$tick} from '../model-viewer-base.js';
import {isDebugMode, resolveDpr} from '../utilities.js';

import {ARRenderer} from './ARRenderer.js';
import {Debugger} from './Debugger.js';
import {ModelScene} from './ModelScene.js';
import TextureUtils from './TextureUtils.js';
import * as WebGLUtils from './WebGLUtils.js';

export interface RendererOptions {
  debug?: boolean;
}

export interface ContextLostEvent extends Event {
  type: 'contextlost';
  sourceEvent: WebGLContextEvent;
}

export const $arRenderer = Symbol('arRenderer');

const $onWebGLContextLost = Symbol('onWebGLContextLost');
const $webGLContextLostHandler = Symbol('webGLContextLostHandler');
const $singleton = Symbol('singleton');

/**
 * Registers canvases with Canvas2DRenderingContexts and renders them
 * all in the same WebGLRenderingContext, spitting out textures to apply
 * to the canvases. Creates a fullscreen WebGL canvas that is not added
 * to the DOM, and on each frame, renders each registered canvas on a portion
 * of the WebGL canvas, and applies the texture on the registered canvas.
 *
 * In the future, can use ImageBitmapRenderingContext instead of
 * Canvas2DRenderingContext if supported for cheaper transfering of
 * the texture.
 */
export class Renderer extends EventDispatcher {
  static[$singleton] = new Renderer({debug: isDebugMode()});

  static get singleton() {
    return this[$singleton];
  }

  static resetSingleton() {
    this[$singleton].dispose();
    this[$singleton] = new Renderer({debug: isDebugMode()});
  }

  public threeRenderer!: WebGLRenderer;
  public context3D!: WebGLRenderingContext|null;
  public canvasElement: HTMLCanvasElement;
  public canvas3D: HTMLCanvasElement|OffscreenCanvas;
  public textureUtils: TextureUtils|null;
  public width: number = 0;
  public height: number = 0;

  protected debugger: Debugger|null = null;
  private[$arRenderer]: ARRenderer;
  private scenes: Set<ModelScene> = new Set();
  private lastTick: number;

  private[$webGLContextLostHandler] = (event: WebGLContextEvent) =>
      this[$onWebGLContextLost](event);

  get canRender() {
    return this.threeRenderer != null && this.context3D != null;
  }

  constructor(options?: RendererOptions) {
    super();

    const webGlOptions = {alpha: true, antialias: true};

    // Only enable certain options when Web XR capabilities are detected:
    if (IS_WEBXR_AR_CANDIDATE) {
      Object.assign(webGlOptions, {alpha: true, preserveDrawingBuffer: true});
    }

    this.canvasElement = document.createElement('canvas');

    this.canvas3D = USE_OFFSCREEN_CANVAS ?
        this.canvasElement.transferControlToOffscreen() :
        this.canvasElement;

    this.canvas3D.addEventListener(
        'webglcontextlost', this[$webGLContextLostHandler] as EventListener);

    try {
      // Need to support both 'webgl' and 'experimental-webgl' (IE11).
      this.context3D = WebGLUtils.getContext(this.canvas3D, webGlOptions);

      // Patch the gl context's extension functions before passing
      // it to three.
      WebGLUtils.applyExtensionCompatibility(this.context3D);

      this.threeRenderer = new WebGLRenderer({
        canvas: this.canvas3D,
        context: this.context3D,
      });
      this.threeRenderer.autoClear = true;
      this.threeRenderer.outputEncoding = GammaEncoding;
      this.threeRenderer.gammaFactor = 2.2;
      this.threeRenderer.physicallyCorrectLights = true;
      this.threeRenderer.setPixelRatio(resolveDpr());
      this.threeRenderer.shadowMap.enabled = true;
      this.threeRenderer.shadowMap.type = PCFSoftShadowMap;
      this.threeRenderer.shadowMap.autoUpdate = false;

      this.debugger =
          options != null && !!options.debug ? new Debugger(this) : null;
      this.threeRenderer.debug = {checkShaderErrors: !!this.debugger};

      // ACESFilmicToneMapping appears to be the most "saturated",
      // and similar to Filament's gltf-viewer.
      this.threeRenderer.toneMapping = ACESFilmicToneMapping;
    } catch (error) {
      this.context3D = null;
      console.warn(error);
    }

    this[$arRenderer] = new ARRenderer(this);
    this.textureUtils =
        this.canRender ? new TextureUtils(this.threeRenderer) : null;

    this.setRendererSize(1, 1);
    this.lastTick = performance.now();
  }

  setRendererSize(width: number, height: number) {
    if (this.canRender) {
      this.threeRenderer.setSize(width, height, false);
    }

    this.width = width;
    this.height = height;
  }

  registerScene(scene: ModelScene) {
    this.scenes.add(scene);
    if (this.canRender && this.scenes.size > 0) {
      this.threeRenderer.setAnimationLoop((time: number) => this.render(time));
    }

    if (this.debugger != null) {
      this.debugger.addScene(scene);
    }
  }

  unregisterScene(scene: ModelScene) {
    this.scenes.delete(scene);
    if (this.canRender && this.scenes.size === 0) {
      (this.threeRenderer.setAnimationLoop as any)(null);
    }

    if (this.debugger != null) {
      this.debugger.removeScene(scene);
    }
  }

  get hasOnlyOneScene(): boolean {
    return this.scenes.size === 1;
  }

  async supportsPresentation() {
    return this.canRender && this[$arRenderer].supportsPresentation();
  }

  get presentedScene() {
    return this[$arRenderer].presentedScene;
  }

  async present(scene: ModelScene): Promise<void> {
    try {
      return await this[$arRenderer].present(scene);
    } catch (error) {
      await this[$arRenderer].stopPresenting();
      throw error;
    } finally {
      // NOTE(cdata): Setting width and height to 0 will have the effect of
      // invoking a `setSize` the next time we render in this threeRenderer
      this.width = this.height = 0;
    }
  }

  stopPresenting(): Promise<void> {
    return this[$arRenderer].stopPresenting();
  }

  get isPresenting(): boolean {
    return this[$arRenderer] != null && this[$arRenderer].isPresenting;
  }

<<<<<<< HEAD
  preRender(scene: ModelScene, t: number, delta: number) {
    const {element, exposure, shadow} = scene;

    element[$tick](t, delta);

    const exposureIsNumber =
        typeof exposure === 'number' && !(self as any).isNaN(exposure);
    this.threeRenderer.toneMappingExposure = exposureIsNumber ? exposure : 1.0;

    const shadowNeedsUpdate = this.threeRenderer.shadowMap.needsUpdate;
    if (shadow != null) {
      this.threeRenderer.shadowMap.needsUpdate =
          shadowNeedsUpdate || shadow.needsUpdate;
      shadow.needsUpdate = false;
=======
  /**
   * Expands the size of the renderer to the max of its current size and the
   * incoming size.
   */
  expandTo(width: number, height: number) {
    if (width > this.width || height > this.height) {
      const maxWidth = Math.max(width, this.width);
      const maxHeight = Math.max(height, this.height);
      this.setRendererSize(maxWidth, maxHeight);
      this.canvasElement.style.width = `${maxWidth}px`;
      this.canvasElement.style.height = `${maxHeight}px`;
>>>>>>> 4ef15ed2
    }
  }

  render(t: number) {
    if (!this.canRender || this.isPresenting) {
      return;
    }

    const delta = t - this.lastTick;
    const dpr = resolveDpr();

    if (dpr !== this.threeRenderer.getPixelRatio()) {
      this.threeRenderer.setPixelRatio(dpr);
      this.canvasElement.style.width = `${this.width}px`;
      this.canvasElement.style.height = `${this.height}px`;
      for (const scene of this.scenes) {
        scene.isDirty = true;
      }
    }

<<<<<<< HEAD
    for (let scene of this.scenes) {
      if (!scene.visible || scene.paused) {
        continue;
      }

      this.preRender(scene, t, delta);
=======
    for (const scene of this.scenes) {
      const {element, width, height} = scene;
      element[$tick](t, delta);
>>>>>>> 4ef15ed2

      if (!scene.isDirty) {
        continue;
      }

      const {width, height, context} = scene;

<<<<<<< HEAD
      if (width > this.width || height > this.height) {
        const maxWidth = Math.max(width, this.width);
        const maxHeight = Math.max(height, this.height);
        this.setRendererSize(maxWidth, maxHeight);
=======
      const {exposure, shadow} = scene;
      const exposureIsNumber =
          typeof exposure === 'number' && !(self as any).isNaN(exposure);
      this.threeRenderer.toneMappingExposure =
          exposureIsNumber ? exposure : 1.0;

      const shadowNeedsUpdate = this.threeRenderer.shadowMap.needsUpdate;
      if (shadow != null) {
        this.threeRenderer.shadowMap.needsUpdate =
            shadowNeedsUpdate || shadow.needsUpdate;
        shadow.needsUpdate = false;
>>>>>>> 4ef15ed2
      }

      // Need to set the render target in order to prevent
      // clearing the depth from a different buffer -- possibly
      // from something in
      this.threeRenderer.setRenderTarget(null);
<<<<<<< HEAD
      this.threeRenderer.setViewport(0, 0, width, height);
      this.threeRenderer.render(scene, scene.getCamera());
=======
      this.threeRenderer.setViewport(0, this.height - height, width, height);
      this.threeRenderer.render(scene, camera);
>>>>>>> 4ef15ed2

      if (!this.hasOnlyOneScene) {
        if (scene.context == null) {
          scene.createContext();
        }
        if (USE_OFFSCREEN_CANVAS) {
          const contextBitmap = scene.context as ImageBitmapRenderingContext;
          const bitmap =
              (this.canvas3D as OffscreenCanvas).transferToImageBitmap();
          contextBitmap.transferFromImageBitmap(bitmap);
        } else {
          const context2D = scene.context as CanvasRenderingContext2D;
          context2D.clearRect(0, 0, width, height);
          context2D.drawImage(
              this.threeRenderer.domElement,
              0,
              0,
              width * dpr,
              height * dpr,
              0,
              0,
              width,
              height);
        }
      }

      scene.isDirty = false;
    }
    this.lastTick = t;
  }

  dispose() {
    if (this.textureUtils != null) {
      this.textureUtils.dispose();
    }

    if (this.threeRenderer != null) {
      this.threeRenderer.dispose();
    }

    this.textureUtils = null;
    (this as any).threeRenderer = null;

    this.scenes.clear();

    this.canvas3D.removeEventListener(
        'webglcontextlost', this[$webGLContextLostHandler] as EventListener);
  }

  [$onWebGLContextLost](event: WebGLContextEvent) {
    this.dispatchEvent(
        {type: 'contextlost', sourceEvent: event} as ContextLostEvent);
  }
}<|MERGE_RESOLUTION|>--- conflicted
+++ resolved
@@ -207,7 +207,6 @@
     return this[$arRenderer] != null && this[$arRenderer].isPresenting;
   }
 
-<<<<<<< HEAD
   preRender(scene: ModelScene, t: number, delta: number) {
     const {element, exposure, shadow} = scene;
 
@@ -222,7 +221,9 @@
       this.threeRenderer.shadowMap.needsUpdate =
           shadowNeedsUpdate || shadow.needsUpdate;
       shadow.needsUpdate = false;
-=======
+    }
+  }
+
   /**
    * Expands the size of the renderer to the max of its current size and the
    * incoming size.
@@ -234,7 +235,6 @@
       this.setRendererSize(maxWidth, maxHeight);
       this.canvasElement.style.width = `${maxWidth}px`;
       this.canvasElement.style.height = `${maxHeight}px`;
->>>>>>> 4ef15ed2
     }
   }
 
@@ -255,56 +255,31 @@
       }
     }
 
-<<<<<<< HEAD
-    for (let scene of this.scenes) {
+    for (const scene of this.scenes) {
       if (!scene.visible || scene.paused) {
         continue;
       }
 
       this.preRender(scene, t, delta);
-=======
-    for (const scene of this.scenes) {
-      const {element, width, height} = scene;
-      element[$tick](t, delta);
->>>>>>> 4ef15ed2
 
       if (!scene.isDirty) {
         continue;
       }
 
-      const {width, height, context} = scene;
-
-<<<<<<< HEAD
+      const {width, height} = scene;
+
       if (width > this.width || height > this.height) {
         const maxWidth = Math.max(width, this.width);
         const maxHeight = Math.max(height, this.height);
         this.setRendererSize(maxWidth, maxHeight);
-=======
-      const {exposure, shadow} = scene;
-      const exposureIsNumber =
-          typeof exposure === 'number' && !(self as any).isNaN(exposure);
-      this.threeRenderer.toneMappingExposure =
-          exposureIsNumber ? exposure : 1.0;
-
-      const shadowNeedsUpdate = this.threeRenderer.shadowMap.needsUpdate;
-      if (shadow != null) {
-        this.threeRenderer.shadowMap.needsUpdate =
-            shadowNeedsUpdate || shadow.needsUpdate;
-        shadow.needsUpdate = false;
->>>>>>> 4ef15ed2
       }
 
       // Need to set the render target in order to prevent
       // clearing the depth from a different buffer -- possibly
       // from something in
       this.threeRenderer.setRenderTarget(null);
-<<<<<<< HEAD
       this.threeRenderer.setViewport(0, 0, width, height);
       this.threeRenderer.render(scene, scene.getCamera());
-=======
-      this.threeRenderer.setViewport(0, this.height - height, width, height);
-      this.threeRenderer.render(scene, camera);
->>>>>>> 4ef15ed2
 
       if (!this.hasOnlyOneScene) {
         if (scene.context == null) {
