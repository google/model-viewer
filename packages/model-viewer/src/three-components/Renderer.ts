--- conflicted
+++ resolved
@@ -76,11 +76,8 @@
   public canvasElement: HTMLCanvasElement;
   public canvas3D: HTMLCanvasElement|OffscreenCanvas;
   public textureUtils: TextureUtils|null;
-<<<<<<< HEAD
+  public arRenderer: ARRenderer;
   public dpr = 1;
-=======
-  public arRenderer: ARRenderer;
->>>>>>> d63dca64
 
   protected debugger: Debugger|null = null;
   private scenes: Set<ModelScene> = new Set();
