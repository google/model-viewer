/* @license
 * Copyright 2019 Google LLC. All Rights Reserved.
 * Licensed under the Apache License, Version 2.0 (the 'License');
 * you may not use this file except in compliance with the License.
 * You may obtain a copy of the License at
 *
 *     http://www.apache.org/licenses/LICENSE-2.0
 *
 * Unless required by applicable law or agreed to in writing, software
 * distributed under the License is distributed on an 'AS IS' BASIS,
 * WITHOUT WARRANTIES OR CONDITIONS OF ANY KIND, either express or implied.
 * See the License for the specific language governing permissions and
 * limitations under the License.
 */

import {ACESFilmicToneMapping, Event, EventDispatcher, GammaEncoding, PCFSoftShadowMap, WebGL1Renderer} from 'three';
import {RoughnessMipmapper} from 'three/examples/jsm/utils/RoughnessMipmapper';

import {USE_OFFSCREEN_CANVAS} from '../constants.js';
import {$canvas, $tick, $updateSize, $userInputElement} from '../model-viewer-base.js';
import {clamp, isDebugMode, resolveDpr} from '../utilities.js';

import {ARRenderer} from './ARRenderer.js';
import {CachingGLTFLoader} from './CachingGLTFLoader.js';
import {Debugger} from './Debugger.js';
import {ModelViewerGLTFInstance} from './gltf-instance/ModelViewerGLTFInstance.js';
import {ModelScene} from './ModelScene.js';
import TextureUtils from './TextureUtils.js';

export interface RendererOptions {
  debug?: boolean;
}

export interface ContextLostEvent extends Event {
  type: 'contextlost';
  sourceEvent: WebGLContextEvent;
}

// Between 0 and 1: larger means the average responds faster and is less smooth.
const DURATION_DECAY = 0.2;
const LOW_FRAME_DURATION_MS = 18;
const HIGH_FRAME_DURATION_MS = 26;
const MAX_AVG_CHANGE_MS = 2;
const SCALE_STEPS = [1, 0.79, 0.62, 0.5, 0.4, 0.31, 0.25];
const DEFAULT_LAST_STEP = 3;

/**
 * Registers canvases with Canvas2DRenderingContexts and renders them
 * all in the same WebGLRenderingContext, spitting out textures to apply
 * to the canvases. Creates a fullscreen WebGL canvas that is not added
 * to the DOM, and on each frame, renders each registered canvas on a portion
 * of the WebGL canvas, and applies the texture on the registered canvas.
 *
 * In the future, can use ImageBitmapRenderingContext instead of
 * Canvas2DRenderingContext if supported for cheaper transfering of
 * the texture.
 */
export class Renderer extends EventDispatcher {
  static _singleton = new Renderer({debug: isDebugMode()});

  static get singleton() {
    return this._singleton;
  }

  static resetSingleton() {
    this._singleton.dispose();
    this._singleton = new Renderer({debug: isDebugMode()});
  }

  public threeRenderer!: WebGL1Renderer;
  public canvasElement: HTMLCanvasElement;
  public canvas3D: HTMLCanvasElement|OffscreenCanvas;
  public textureUtils: TextureUtils|null;
  public arRenderer: ARRenderer;
  public roughnessMipmapper: RoughnessMipmapper;
  public loader = new CachingGLTFLoader(ModelViewerGLTFInstance);
  public width = 0;
  public height = 0;
  public dpr = 1;

  protected debugger: Debugger|null = null;
  private scenes: Set<ModelScene> = new Set();
  private multipleScenesVisible = false;
  private lastTick: number;
  private scaleStep = 0;
  private lastStep = DEFAULT_LAST_STEP;
  private avgFrameDuration =
      (HIGH_FRAME_DURATION_MS + LOW_FRAME_DURATION_MS) / 2;

  get canRender() {
    return this.threeRenderer != null;
  }

  get scaleFactor() {
    return SCALE_STEPS[this.scaleStep];
  }

  set minScale(scale: number) {
    let i = 1;
    while (i < SCALE_STEPS.length) {
      if (SCALE_STEPS[i] < scale) {
        break;
      }
      ++i;
    }
    this.lastStep = i - 1;
  }

  constructor(options?: RendererOptions) {
    super();

    this.dpr = resolveDpr();

    this.canvasElement = document.createElement('canvas');
    this.canvasElement.id = 'webgl-canvas';

    this.canvas3D = USE_OFFSCREEN_CANVAS ?
        this.canvasElement.transferControlToOffscreen() :
        this.canvasElement;

    this.canvas3D.addEventListener('webglcontextlost', this.onWebGLContextLost);

    try {
      this.threeRenderer = new WebGL1Renderer({
        canvas: this.canvas3D,
        alpha: true,
        antialias: true,
        powerPreference: 'high-performance' as WebGLPowerPreference,
        preserveDrawingBuffer: true
      });
      this.threeRenderer.autoClear = true;
      this.threeRenderer.outputEncoding = GammaEncoding;
      this.threeRenderer.physicallyCorrectLights = true;
      this.threeRenderer.setPixelRatio(1);  // handle pixel ratio externally
      this.threeRenderer.shadowMap.enabled = true;
      this.threeRenderer.shadowMap.type = PCFSoftShadowMap;
      this.threeRenderer.shadowMap.autoUpdate = false;

      this.debugger =
          options != null && !!options.debug ? new Debugger(this) : null;
      this.threeRenderer.debug = {checkShaderErrors: !!this.debugger};

      // ACESFilmicToneMapping appears to be the most "saturated",
      // and similar to Filament's gltf-viewer.
      this.threeRenderer.toneMapping = ACESFilmicToneMapping;
    } catch (error) {
      console.warn(error);
    }

    this.arRenderer = new ARRenderer(this);
    this.textureUtils =
        this.canRender ? new TextureUtils(this.threeRenderer) : null;
    this.roughnessMipmapper = new RoughnessMipmapper(this.threeRenderer);
    CachingGLTFLoader.initializeKTX2Loader(this.threeRenderer);

    this.updateRendererSize();
    this.lastTick = performance.now();
    this.avgFrameDuration = 0;
  }

  /**
   * Updates the renderer's size based on the largest scene and any changes to
   * device pixel ratio.
   */
  private updateRendererSize() {
    const dpr = resolveDpr();
    if (dpr !== this.dpr) {
      // If the device pixel ratio has changed due to page zoom, elements
      // specified by % width do not fire a resize event even though their CSS
      // pixel dimensions change, so we force them to update their size here.
      for (const scene of this.scenes) {
        const {element} = scene;
        element[$updateSize](element.getBoundingClientRect());
      }
    }

    // Make the renderer the size of the largest scene
    let width = 0;
    let height = 0;
    for (const scene of this.scenes) {
      width = Math.max(width, scene.width);
      height = Math.max(height, scene.height);
    }

    if (width === this.width && height === this.height && dpr === this.dpr) {
      return;
    }
    this.width = width;
    this.height = height;
    this.dpr = dpr;

    if (this.canRender) {
      this.threeRenderer.setSize(width * dpr, height * dpr, false);
    }

    // Expand the canvas size to make up for shrinking the viewport.
    const scale = this.scaleFactor;
    const widthCSS = width / scale;
    const heightCSS = height / scale;
    // The canvas element must by styled outside of three due to the offscreen
    // canvas not being directly stylable.
    this.canvasElement.style.width = `${widthCSS}px`;
    this.canvasElement.style.height = `${heightCSS}px`;

    // Each scene's canvas must match the renderer size. In general they can be
    // larger than the element that contains them, but the overflow is hidden
    // and only the portion that is shown is copied over.
    for (const scene of this.scenes) {
      const {canvas} = scene;
      canvas.width = Math.round(width * dpr);
      canvas.height = Math.round(height * dpr);
      canvas.style.width = `${widthCSS}px`;
      canvas.style.height = `${heightCSS}px`;
      scene.isDirty = true;
    }
  }

  private updateRendererScale() {
    const scaleStep = this.scaleStep;
    if (this.avgFrameDuration > HIGH_FRAME_DURATION_MS &&
        this.scaleStep < this.lastStep) {
      ++this.scaleStep;
    } else if (
        this.avgFrameDuration < LOW_FRAME_DURATION_MS && this.scaleStep > 0) {
      --this.scaleStep;
    }

    if (scaleStep == this.scaleStep) {
      return;
    }
    const scale = this.scaleFactor;
    this.avgFrameDuration =
        (HIGH_FRAME_DURATION_MS + LOW_FRAME_DURATION_MS) / 2;

    const width = this.width / scale;
    const height = this.height / scale;

    this.canvasElement.style.width = `${width}px`;
    this.canvasElement.style.height = `${height}px`;
    for (const scene of this.scenes) {
      const {style} = scene.canvas;
      style.width = `${width}px`;
      style.height = `${height}px`;
      scene.isDirty = true;
    }
  }

  registerScene(scene: ModelScene) {
    this.scenes.add(scene);
    const {canvas} = scene;
    const scale = this.scaleFactor;

    canvas.width = Math.round(this.width * this.dpr);
    canvas.height = Math.round(this.height * this.dpr);

    canvas.style.width = `${this.width / scale}px`;
    canvas.style.height = `${this.height / scale}px`;

    if (this.multipleScenesVisible) {
      canvas.classList.add('show');
    }
    scene.isDirty = true;

    if (this.canRender && this.scenes.size > 0) {
      this.threeRenderer.setAnimationLoop(
          (time: number, frame?: any) => this.render(time, frame));
    }

    if (this.debugger != null) {
      this.debugger.addScene(scene);
    }
  }

  unregisterScene(scene: ModelScene) {
    this.scenes.delete(scene);

    if (this.canRender && this.scenes.size === 0) {
      (this.threeRenderer.setAnimationLoop as any)(null);
    }

    if (this.debugger != null) {
      this.debugger.removeScene(scene);
    }
  }

  displayCanvas(scene: ModelScene): HTMLCanvasElement {
    return this.multipleScenesVisible ? scene.element[$canvas] :
                                        this.canvasElement;
  }

  /**
   * The function enables an optimization, where when there is only a single
   * <model-viewer> element, we can use the renderer's 3D canvas directly for
   * display. Otherwise we need to use the element's 2D canvas and copy the
   * renderer's result into it.
   */
  private selectCanvas() {
    let visibleScenes = 0;
    let visibleInput = null;
    for (const scene of this.scenes) {
      const {element} = scene;
      if (element.modelIsVisible && scene.externalRenderer != null) {
        ++visibleScenes;
        visibleInput = element[$userInputElement];
      }
    }
    const multipleScenesVisible = visibleScenes > 1 || USE_OFFSCREEN_CANVAS;
    const {canvasElement} = this;

    if (multipleScenesVisible === this.multipleScenesVisible &&
        (multipleScenesVisible ||
         canvasElement.parentElement === visibleInput)) {
      return;
    }
    this.multipleScenesVisible = multipleScenesVisible;

    if (multipleScenesVisible) {
      canvasElement.classList.remove('show');
    }
    for (const scene of this.scenes) {
      if (scene.externalRenderer != null) {
        continue;
      }
      const userInputElement = scene.element[$userInputElement];
      const canvas = scene.element[$canvas];
      if (multipleScenesVisible) {
        canvas.classList.add('show');
        scene.isDirty = true;
      } else if (userInputElement === visibleInput) {
        userInputElement.appendChild(canvasElement);
        canvasElement.classList.add('show');
        canvas.classList.remove('show');
        scene.isDirty = true;
      }
    }
  }

  /**
   * Returns an array version of this.scenes where the non-visible ones are
   * first. This allows eager scenes to be rendered before they are visible,
   * without needing the multi-canvas render path.
   */
  private orderedScenes(): Array<ModelScene> {
    const scenes = [];
    for (const visible of [false, true]) {
      for (const scene of this.scenes) {
        if (scene.element.modelIsVisible === visible) {
          scenes.push(scene);
        }
      }
    }
    return scenes;
  }

  get isPresenting(): boolean {
    return this.arRenderer.isPresenting;
  }

  /**
   * This method takes care of updating the element and renderer state based on
   * the time that has passed since the last rendered frame.
   */
  preRender(scene: ModelScene, t: number, delta: number) {
    const {element, exposure} = scene;

    element[$tick](t, delta);

    const exposureIsNumber =
        typeof exposure === 'number' && !(self as any).isNaN(exposure);
    this.threeRenderer.toneMappingExposure = exposureIsNumber ? exposure : 1.0;

    if (scene.isShadowDirty()) {
      this.threeRenderer.shadowMap.needsUpdate = true;
    }
  }

  render(t: number, frame?: XRFrame) {
    if (frame != null) {
      this.arRenderer.onWebXRFrame(t, frame);
      this.arRenderer.presentedScene!.postRender();
      return;
    }

    const delta = t - this.lastTick;
    this.lastTick = t;

    if (!this.canRender || this.isPresenting) {
      return;
    }

    this.avgFrameDuration += clamp(
        DURATION_DECAY * (delta - this.avgFrameDuration),
        -MAX_AVG_CHANGE_MS,
        MAX_AVG_CHANGE_MS);

    this.selectCanvas();
    this.updateRendererSize();
    this.updateRendererScale();

    const {dpr, scaleFactor} = this;

    for (const scene of this.orderedScenes()) {
      const {element} = scene;
      if (!element.modelIsVisible && scene.renderCount > 0) {
        continue;
      }

      this.preRender(scene, t, delta);

      if (!scene.isDirty) {
        continue;
      }

<<<<<<< HEAD
      if (scene.externalRenderer != null) {
        const {matrix, projectionMatrix} = scene.camera;
        const viewMatrix = matrix.elements.slice();
        const target = scene.getTarget();
        viewMatrix[12] += target.x;
        viewMatrix[13] += target.y;
        viewMatrix[14] += target.z;

        scene.externalRenderer.render({
          viewMatrix: viewMatrix,
          projectionMatrix: projectionMatrix.elements
        });
        continue;
      }

      if (!scene.element.modelIsVisible && !this.multipleScenesVisible) {
=======
      if (!element.modelIsVisible && !this.multipleScenesVisible) {
>>>>>>> 946ab25f
        // Here we are pre-rendering on the visible canvas, so we must mark the
        // visible scene dirty to ensure it overwrites us.
        for (const visibleScene of this.scenes) {
          if (visibleScene.element.modelIsVisible) {
            visibleScene.isDirty = true;
          }
        }
      }

      // We avoid using the Three.js PixelRatio and handle it ourselves here so
      // that we can do proper rounding and avoid white boundary pixels.
      const width = Math.min(
          Math.ceil(scene.width * scaleFactor * dpr), this.canvas3D.width);
      const height = Math.min(
          Math.ceil(scene.height * scaleFactor * dpr), this.canvas3D.height);

      // Need to set the render target in order to prevent
      // clearing the depth from a different buffer
      this.threeRenderer.setRenderTarget(null);
      this.threeRenderer.setViewport(
          0, Math.floor(this.height * dpr) - height, width, height);
      this.threeRenderer.render(scene, scene.camera);

      scene.postRender();

      if (this.multipleScenesVisible) {
        if (scene.context == null) {
          scene.createContext();
        }
        if (USE_OFFSCREEN_CANVAS) {
          const contextBitmap = scene.context as ImageBitmapRenderingContext;
          const bitmap =
              (this.canvas3D as OffscreenCanvas).transferToImageBitmap();
          contextBitmap.transferFromImageBitmap(bitmap);
        } else {
          const context2D = scene.context as CanvasRenderingContext2D;
          context2D.clearRect(0, 0, width, height);
          context2D.drawImage(
              this.canvas3D, 0, 0, width, height, 0, 0, width, height);
        }
      }

      scene.isDirty = false;
      if (element.loaded) {
        ++scene.renderCount;
      }
    }
  }

  dispose() {
    if (this.textureUtils != null) {
      this.textureUtils.dispose();
    }

    if (this.threeRenderer != null) {
      this.threeRenderer.dispose();
    }

    this.textureUtils = null;
    (this as any).threeRenderer = null;

    this.scenes.clear();

    this.canvas3D.removeEventListener(
        'webglcontextlost', this.onWebGLContextLost);
  }

  onWebGLContextLost = (event: Event) => {
    this.dispatchEvent(
        {type: 'contextlost', sourceEvent: event} as ContextLostEvent);
  };
}<|MERGE_RESOLUTION|>--- conflicted
+++ resolved
@@ -411,7 +411,6 @@
         continue;
       }
 
-<<<<<<< HEAD
       if (scene.externalRenderer != null) {
         const {matrix, projectionMatrix} = scene.camera;
         const viewMatrix = matrix.elements.slice();
@@ -427,10 +426,7 @@
         continue;
       }
 
-      if (!scene.element.modelIsVisible && !this.multipleScenesVisible) {
-=======
       if (!element.modelIsVisible && !this.multipleScenesVisible) {
->>>>>>> 946ab25f
         // Here we are pre-rendering on the visible canvas, so we must mark the
         // visible scene dirty to ensure it overwrites us.
         for (const visibleScene of this.scenes) {
