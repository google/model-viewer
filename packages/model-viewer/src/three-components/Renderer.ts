--- conflicted
+++ resolved
@@ -15,15 +15,9 @@
 
 import {ACESFilmicToneMapping, Event, EventDispatcher, GammaEncoding, PCFSoftShadowMap, WebGLRenderer} from 'three';
 import {RoughnessMipmapper} from 'three/examples/jsm/utils/RoughnessMipmapper';
-
-<<<<<<< HEAD
+import {$updateEnvironment} from '../features/environment.js';
 import ModelViewerElementBase, {$canvas, $tick, $updateSize} from '../model-viewer-base.js';
-=======
-import {$updateEnvironment} from '../features/environment.js';
-import {$canvas, $tick, $updateSize} from '../model-viewer-base.js';
->>>>>>> 5295a54c
 import {clamp, isDebugMode, resolveDpr} from '../utilities.js';
-
 import {ARRenderer} from './ARRenderer.js';
 import {CachingGLTFLoader} from './CachingGLTFLoader.js';
 import {Debugger} from './Debugger.js';
@@ -507,13 +501,8 @@
 
     this.canvas3D.removeEventListener(
         'webglcontextlost', this.onWebGLContextLost);
-<<<<<<< HEAD
-
-    return elements;
-=======
     this.canvas3D.removeEventListener(
         'webglcontextrestored', this.onWebGLContextRestored);
->>>>>>> 5295a54c
   }
 
   onWebGLContextLost = (event: Event) => {
