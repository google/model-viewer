--- conflicted
+++ resolved
@@ -304,13 +304,7 @@
       scene.background = this[$oldBackground];
       model.orientHotspots(0);
       element.requestUpdate('cameraTarget');
-<<<<<<< HEAD
-      element[$needsRender]();
-=======
       element[$onResize](element.getBoundingClientRect());
-
-      this.renderer.expandTo(scene.width, scene.height);
->>>>>>> 3ef0948d
     }
 
     if (this[$placementBox] != null) {
