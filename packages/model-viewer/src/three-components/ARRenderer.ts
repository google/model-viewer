--- conflicted
+++ resolved
@@ -212,8 +212,6 @@
       console.warn('Cannot present while a model is already presenting');
     }
 
-<<<<<<< HEAD
-=======
     let waitForAnimationFrame = new Promise((resolve, _reject) => {
       requestAnimationFrame(() => resolve());
     });
@@ -223,7 +221,6 @@
     // Render a frame to turn off the hotspots
     await waitForAnimationFrame;
 
->>>>>>> dd657bf1
     // This sets isPresenting to true
     this[$presentedScene] = scene;
 
