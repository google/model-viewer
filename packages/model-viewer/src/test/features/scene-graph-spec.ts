/* @license
 * Copyright 2020 Google LLC. All Rights Reserved.
 * Licensed under the Apache License, Version 2.0 (the 'License');
 * you may not use this file except in compliance with the License.
 * You may obtain a copy of the License at
 *
 *     http://www.apache.org/licenses/LICENSE-2.0
 *
 * Unless required by applicable law or agreed to in writing, software
 * distributed under the License is distributed on an 'AS IS' BASIS,
 * WITHOUT WARRANTIES OR CONDITIONS OF ANY KIND, either express or implied.
 * See the License for the specific language governing permissions and
 * limitations under the License.
 */

import {Mesh, MeshStandardMaterial} from 'three';

import {SceneGraphInterface, SceneGraphMixin} from '../../features/scene-graph.js';
import ModelViewerElementBase, {$scene} from '../../model-viewer-base.js';
import {assetPath, rafPasses, waitForEvent} from '../helpers.js';
import {BasicSpecTemplate} from '../templates.js';

const expect = chai.expect;

const ASTRONAUT_GLB_PATH = assetPath('models/Astronaut.glb');
const HORSE_GLB_PATH = assetPath('models/Horse.glb');
const SUNRISE_IMG_PATH = assetPath('environments/spruit_sunrise_1k_LDR.jpg');

suite('ModelViewerElementBase with SceneGraphMixin', () => {
  let nextId = 0;
  let tagName: string;
  let ModelViewerElement:
      Constructor<ModelViewerElementBase&SceneGraphInterface>;
  let element: InstanceType<typeof ModelViewerElement>;

  setup(() => {
    tagName = `model-viewer-scene-graph-${nextId++}`;
    ModelViewerElement = class extends SceneGraphMixin
    (ModelViewerElementBase) {
      static get is() {
        return tagName;
      }
    };
    customElements.define(tagName, ModelViewerElement);

    element = new ModelViewerElement();
    document.body.insertBefore(element, document.body.firstChild);
  });

  teardown(() => {
    document.body.removeChild(element);
  });

  BasicSpecTemplate(() => ModelViewerElement, () => tagName);

<<<<<<< HEAD
  suite('scene export', () => {
=======
  (IS_IE11 ? suite.skip : suite)('scene export', () => {
>>>>>>> f2dae234
    suite('with a loaded model', () => {
      setup(async () => {
        element.src = ASTRONAUT_GLB_PATH;

        await waitForEvent(element, 'load');
        await rafPasses();
      });

      test('exports the loaded model to GLTF', async () => {
        const exported = await element.exportScene({binary: false});
        expect(exported).to.be.not.undefined;
        expect(exported.size).to.be.greaterThan(500);
      });

      test('exports the loaded model to GLB', async () => {
        const exported = await element.exportScene({binary: true});
        expect(exported).to.be.not.undefined;
        expect(exported.size).to.be.greaterThan(500);
      });
    });
  });

<<<<<<< HEAD
  suite('with a loaded scene graph', () => {
=======
  (IS_IE11 ? suite.skip : suite)('with a loaded scene graph', () => {
>>>>>>> f2dae234
    let material: MeshStandardMaterial;

    setup(async () => {
      element.src = ASTRONAUT_GLB_PATH;

      await waitForEvent(element, 'scene-graph-ready');

      material = (element[$scene]
                      .model.modelContainer.children[0]
                      .children[0]
                      .children[0] as Mesh)
                     .material as MeshStandardMaterial;
    });

    test('allows the scene graph to be manipulated', async () => {
      await element.model!.materials[0].pbrMetallicRoughness.setBaseColorFactor(
          [1, 0, 0, 1]);

      expect(material.color).to.include({r: 1, g: 0, b: 0});

      const color =
          element.model!.materials[0].pbrMetallicRoughness.baseColorFactor;

      expect(color).to.be.eql([1, 0, 0, 1]);
    });

    test('image.setURI sets the appropriate texture', async () => {
      await element.model!.materials[0]
          .pbrMetallicRoughness.baseColorTexture!.texture!.source!.setURI(
              SUNRISE_IMG_PATH);
<<<<<<< HEAD

      const uri =
          element.model!.materials[0]
              .pbrMetallicRoughness.baseColorTexture!.texture!.source!.uri;

      expect(uri).to.be.eql(SUNRISE_IMG_PATH);
    });

    suite.skip('when the model changes', () => {
      test('updates when the model changes', async () => {
        const color =
            element.model!.materials[0].pbrMetallicRoughness.baseColorFactor;

        expect(color).to.be.eql([0.5, 0.5, 0.5, 1]);

        element.src = HORSE_GLB_PATH;

        // Why does the second postMessage never come through?
        await waitForEvent(element, 'scene-graph-ready');

        const nextColor =
            element.model!.materials[0].pbrMetallicRoughness.baseColorFactor;

        expect(nextColor).to.be.eql([1, 1, 1, 1]);
=======

      const uri =
          element.model!.materials[0]
              .pbrMetallicRoughness.baseColorTexture!.texture!.source!.uri;

      expect(uri).to.be.eql(SUNRISE_IMG_PATH);
    });

    suite('when the model changes', () => {
      test('updates when the model changes', async () => {
        const color =
            element.model!.materials[0].pbrMetallicRoughness.baseColorFactor;

        expect(color).to.be.eql([0.5, 0.5, 0.5, 1]);

        element.src = HORSE_GLB_PATH;

        await waitForEvent(element, 'scene-graph-ready');

        const nextColor =
            element.model!.materials[0].pbrMetallicRoughness.baseColorFactor;

        expect(nextColor).to.be.eql([1, 1, 1, 1]);
      });

      test('allows the scene graph to be manipulated', async () => {
        element.src = HORSE_GLB_PATH;

        await waitForEvent(element, 'scene-graph-ready');

        await element.model!.materials[0]
            .pbrMetallicRoughness.setBaseColorFactor([1, 0, 0, 1]);

        const color =
            element.model!.materials[0].pbrMetallicRoughness.baseColorFactor;

        expect(color).to.be.eql([1, 0, 0, 1]);

        const newMaterial =
            (element[$scene].model.modelContainer.children[0].children[0] as
             Mesh)
                .material as MeshStandardMaterial;

        expect(newMaterial.color).to.include({r: 1, g: 0, b: 0});
>>>>>>> f2dae234
      });
    });
  });
});<|MERGE_RESOLUTION|>--- conflicted
+++ resolved
@@ -15,6 +15,7 @@
 
 import {Mesh, MeshStandardMaterial} from 'three';
 
+import {IS_IE11} from '../../constants.js';
 import {SceneGraphInterface, SceneGraphMixin} from '../../features/scene-graph.js';
 import ModelViewerElementBase, {$scene} from '../../model-viewer-base.js';
 import {assetPath, rafPasses, waitForEvent} from '../helpers.js';
@@ -53,11 +54,7 @@
 
   BasicSpecTemplate(() => ModelViewerElement, () => tagName);
 
-<<<<<<< HEAD
-  suite('scene export', () => {
-=======
   (IS_IE11 ? suite.skip : suite)('scene export', () => {
->>>>>>> f2dae234
     suite('with a loaded model', () => {
       setup(async () => {
         element.src = ASTRONAUT_GLB_PATH;
@@ -80,11 +77,7 @@
     });
   });
 
-<<<<<<< HEAD
-  suite('with a loaded scene graph', () => {
-=======
   (IS_IE11 ? suite.skip : suite)('with a loaded scene graph', () => {
->>>>>>> f2dae234
     let material: MeshStandardMaterial;
 
     setup(async () => {
@@ -115,32 +108,6 @@
       await element.model!.materials[0]
           .pbrMetallicRoughness.baseColorTexture!.texture!.source!.setURI(
               SUNRISE_IMG_PATH);
-<<<<<<< HEAD
-
-      const uri =
-          element.model!.materials[0]
-              .pbrMetallicRoughness.baseColorTexture!.texture!.source!.uri;
-
-      expect(uri).to.be.eql(SUNRISE_IMG_PATH);
-    });
-
-    suite.skip('when the model changes', () => {
-      test('updates when the model changes', async () => {
-        const color =
-            element.model!.materials[0].pbrMetallicRoughness.baseColorFactor;
-
-        expect(color).to.be.eql([0.5, 0.5, 0.5, 1]);
-
-        element.src = HORSE_GLB_PATH;
-
-        // Why does the second postMessage never come through?
-        await waitForEvent(element, 'scene-graph-ready');
-
-        const nextColor =
-            element.model!.materials[0].pbrMetallicRoughness.baseColorFactor;
-
-        expect(nextColor).to.be.eql([1, 1, 1, 1]);
-=======
 
       const uri =
           element.model!.materials[0]
@@ -185,7 +152,6 @@
                 .material as MeshStandardMaterial;
 
         expect(newMaterial.color).to.include({r: 1, g: 0, b: 0});
->>>>>>> f2dae234
       });
     });
   });
