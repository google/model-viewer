--- conflicted
+++ resolved
@@ -19,13 +19,8 @@
 import ModelViewerElementBase, {$scene, $statusElement, $userInputElement, Vector3D} from '../../model-viewer-base.js';
 import {ModelViewerElement} from '../../model-viewer.js';
 import {StyleEvaluator} from '../../styles/evaluators.js';
-<<<<<<< HEAD
 import {ChangeSource, SmoothControls} from '../../three-components/SmoothControls.js';
-import {Constructor, step, timePasses, waitForEvent} from '../../utilities.js';
-=======
-import {ChangeSource, KeyCode, SmoothControls} from '../../three-components/SmoothControls.js';
 import {step, timePasses, waitForEvent} from '../../utilities.js';
->>>>>>> 0c42fed6
 import {assetPath, dispatchSyntheticEvent, rafPasses, until} from '../helpers.js';
 import {settleControls} from '../three-components/SmoothControls-spec.js';
 
@@ -695,57 +690,17 @@
         await rafPasses();
         await rafPasses();
 
-        dispatchSyntheticEvent(element[$userInputElement], 'keydown', {
-          keyCode: KeyCode.PAGE_DOWN
-        });
+        dispatchSyntheticEvent(
+            element[$userInputElement], 'keydown', {key: 'PageDown'});
         await timePasses(50);
         await rafPasses();
 
-<<<<<<< HEAD
-        test(
-            'return two fingers to starting point returns target to starting point',
-            async () => {
-              element.enablePan = true;
-              await element.updateComplete;
-              const target = element.getCameraTarget();
-
-              // Long enough duration to not be considered a recentering tap.
-              element.interact(500, finger, finger);
-              await timePasses(500);
-              await rafPasses();
-
-              const newTarget = element.getCameraTarget();
-              expect(newTarget.x).to.be.closeTo(target.x, 0.001, 'X');
-              expect(newTarget.y).to.be.closeTo(target.y, 0.001, 'Y');
-              expect(newTarget.z).to.be.closeTo(target.z, 0.001, 'Z');
-            });
-
-        test('user interaction cancels synthetic interaction', async () => {
-          const orbit = element.getCameraOrbit();
-          element.interact(50, finger);
-          await rafPasses();
-          await rafPasses();
-
-          dispatchSyntheticEvent(
-              element[$userInputElement], 'keydown', {key: 'PageDown'});
-
-          await timePasses(50);
-          await rafPasses();
-
-          const newOrbit = element.getCameraOrbit();
-          expect(newOrbit.theta).to.be.not.closeTo(orbit.theta, 0.001, 'theta');
-          expect(newOrbit.phi).to.be.not.closeTo(orbit.phi, 0.001, 'phi');
-          expect(newOrbit.radius)
-              .to.be.not.closeTo(orbit.radius, 0.001, 'radius');
-        });
-=======
         const newOrbit = element.getCameraOrbit();
         expect(newOrbit.theta).to.be.not.closeTo(orbit.theta, 0.001, 'theta');
         expect(newOrbit.phi).to.be.not.closeTo(orbit.phi, 0.001, 'phi');
         expect(newOrbit.radius)
             .to.be.not.closeTo(orbit.radius, 0.001, 'radius');
       });
->>>>>>> 0c42fed6
 
       test('second interaction does not interrupt the first', async () => {
         const target = element.getCameraTarget();
