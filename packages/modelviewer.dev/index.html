<!--
/* @license
 * Copyright 2018 Google Inc. All Rights Reserved.
 * Licensed under the Apache License, Version 2.0 (the 'License');
 * you may not use this file except in compliance with the License.
 * You may obtain a copy of the License at
 *
 *     http://www.apache.org/licenses/LICENSE-2.0
 *
 * Unless required by applicable law or agreed to in writing, software
 * distributed under the License is distributed on an 'AS IS' BASIS,
 * WITHOUT WARRANTIES OR CONDITIONS OF ANY KIND, either express or implied.
 * See the License for the specific language governing permissions and
 * limitations under the License.
 */
-->
<!DOCTYPE html>
<html lang="en">
<head>
  <title>&lt;model-viewer&gt;</title>
  <meta charset="utf-8">
  <meta name="viewport" content="width=device-width, user-scalable=no,
  minimum-scale=1.0, maximum-scale=1.0">
  <link type="text/css" href="styles/examples.css" rel="stylesheet" />
  <link rel="shortcut icon" type="image/png" href="assets/favicon.png"/>

  <!-- The following libraries and polyfills are recommended to maximize browser support -->

  <!-- 🚨 REQUIRED: Web Components polyfill to support Edge and Firefox < 63 -->
  <script src="node_modules/@webcomponents/webcomponentsjs/webcomponents-loader.js"></script>

  <!-- 💁 OPTIONAL: Intersection Observer polyfill for better performance in Safari and IE11 -->
  <script src="node_modules/intersection-observer/intersection-observer.js"></script>

  <!-- 💁 OPTIONAL: Resize Observer polyfill improves resize behavior in non-Chrome browsers -->
  <script src="node_modules/resize-observer-polyfill/dist/ResizeObserver.js"></script>

  <!-- 💁 OPTIONAL: Fullscreen polyfill is needed to fully support AR features -->
  <script src="node_modules/fullscreen-polyfill/dist/fullscreen.polyfill.js"></script>

  <!-- 💁 OPTIONAL: The :focus-visible polyfill removes the focus ring for some input types -->
  <script src="node_modules/focus-visible/dist/focus-visible.js" defer></script>

  <!-- 💁 OPTIONAL: Include prismatic.js for Magic Leap support -->
  <!--<script src="node_modules/@magicleap/prismatic/prismatic.min.js"></script>-->
</head>
<body>

  <a id="button-github" class="icon-github icon-button" href="https://github.com/GoogleWebComponents/model-viewer"></a>

  <div class="sample">

    <div id="demo-container" class="demo"></div>
    <div class="content">
      <div class="wrapper">
        <div class="heading">
          <div class="lockup zero-interaction"><div class="icon-button icon-modelviewer-black"></div><h1>model-viewer</h1></div>
          <h3 style="font-weight:400;">Easily display interactive 3D models on the web & in AR</h3>
        </div>
        <example-snippet inert-script stamp-to="demo-container" highlight-as="html">
          <template>
<!-- Import the component -->
<script type="module" src="https://unpkg.com/@google/model-viewer/dist/model-viewer.js"></script>
<script type="noexecute" nomodule src="https://unpkg.com/@google/model-viewer/dist/model-viewer-legacy.js"></script>
<!-- Use it like any other HTML element -->
<model-viewer src="shared-assets/models/Astronaut.glb" alt="A 3D model of an astronaut" auto-rotate camera-controls background-color="#455A64"></model-viewer>
          </template>
        </example-snippet>

        <div id="section-examples">
          <h3 class="grouping-title border-bottom">Examples</h3>
          <ul id="list-example">

            <li><a href="examples/animation.html"><h4>Animation</h4></a></li>

            <li><a href="examples/lazy-loading.html"><h4>Lazy Loading</h4></a></li>

            <li><a href="examples/model-formats.html"><h4>Model Formats</h4></a></li>

            <li><a href="examples/staging-and-camera-control.html"><h4>Staging &amp; Camera Control</h4></a></li>

            <li><a href="examples/lighting-and-environment.html"><h4>Lighting &amp; Environment</h4></a></li>

            <li><a href="examples/augmented-reality.html"><h4>Augmented Reality</h4></a></li>

<<<<<<< HEAD
			<li><a href="examples/customizing-ui.html"><h4>Customizing UI</h4></a></li>
			
			<li><a href="examples/tester.html"><h4>Interactive Example</h4></a></li>
=======
            <li><a href="examples/customizing-ui.html"><h4>Customizing UI</h4></a></li>

            <li><a href="examples/annotations.html"><h4>Annotations</h4></a></li>
			
			      <li><a href="examples/tester.html"><h4>Interactive Example</h4></a></li>
>>>>>>> 81ebc677
          </ul>
        </div>

        <div id="section-attributes">
          <h3 class="grouping-title">Attributes</h3>

          <ul class="list-attribute">
            <li>
              <div>src<a href="#required-for-display">*</a></div>
              <p>The URL to the 3D model. This parameter is required for <span
              class="attribute">&lt;model-viewer&gt;</span> to display. Only <a
              href="https://github.com/KhronosGroup/glTF/tree/master/specification/2.0">glTF</a>/<a
              href="https://github.com/KhronosGroup/glTF/tree/master/specification/2.0#glb-file-format-specification">GLB</a>
              models are supported, see <a
              href="https://github.com/GoogleWebComponents/model-viewer#supported-formats">Supported
              Formats</a>.</p>
            </li>
            <li>
              <div>alt</div>
              <p>Configures the model with custom text that will be used to
              describe the model to viewers who use a screen reader or otherwise
              depend on additional semantic context to understand what they are
              viewing.</p>
            </li>
            <li>
              <div>animation-name</div>
              <p>Selects an animation to play by name. This animation will play
              when the .play() method is invoked, or when the &lt;model-viewer&gt;
              is configured to autoplay. If no animation-name is specified,
              &lt;model-viewer&gt; always picks the first animation it finds in
              the model.</p>
            </li>
            <li>
              <div>animation-crossfade-duration</div>
              <p>When the current animation is changed, &lt;model-viewer&gt;
              automatically crossfades between the previous and next animations.
              This attribute controls how long the crossfade is in milliseconds.
              Defaults to 300.</p>
            </li>
            <li>
              <div>ar</div>
              <p>Enable the ability to launch
              <a href="https://developers.google.com/ar/develop/java/scene-viewer">Scene Viewer</a>
              on supported devices.</p>
            </li>
            <li>
              <div>ar-scale</div>
              <p>Controls the scaling behavior in AR mode in
              <a href="https://developers.google.com/ar/develop/java/scene-viewer">Scene Viewer</a>.
              Set to "fixed" to disable scaling of the model, which sets it to
              always be at 100% scale. Defaults to "auto" which allows the model to
              be resized.</p>
            </li>
            <li>
              <div>auto-rotate</div>
              <p>Enables the auto-rotation of the model.</p>
            </li>
            <li>
              <div>auto-rotate-delay</div>
              <p>Sets the delay before auto-rotation begins. The format of the value
              is a number in milliseconds. The default is 3000.</p>
            </li>
            <li>
              <div>autoplay</div>
              <p>If this is true and a model has animations, an animation will
              automatically begin to play when this attribute is set (or when the
              property is set to true). If no animation-name is specified, plays
              the first animation. Defaults to false.</p>
            </li>
            <li>
              <div>background-color</div>
              <p>Sets the background color of the scene when viewed inline.
              Takes any valid CSS color string.</p>
            </li>
            <li>
              <div>skybox-image</div>
              <p>Sets the background image of the scene when viewed inline.
              Takes a URL to an <a
              href="https://en.wikipedia.org/wiki/Equirectangular_projection">equirectangular
              projection image</a> that's used for the skybox, as well as
              applied as an environment map on the model. Supports png, jpg and
              hdr (recommended) images. Setting skybox-image supercedes
              background-color.</p>
            </li>
            <li>
              <div>camera-controls</div>
              <p>Enables controls via mouse/touch when in flat view.</p>
            </li>
            <li>
              <div>camera-orbit</div>
              <span>
                <p>Set the starting and/or subsequent orbital position of the
                camera. You can control the azimuthal and polar angles, and the
                distance from the model. Accepts values of the form "$angle $angle
                $distance", like "10deg 75deg 1.5m". Also supports units in
                radians ("rad") for angles and centimeters ("cm") or millimeters
                ("mm") for camera distance. Camera distance can also be set as a
                percentage ('%'), where 100% gives the model tight framing within
                any window based on all possible theta and phi values. Any time
                this value changes from its initially configured value, the camera
                will interpolate from its current position to the new value.
                Any value set to 'auto' will revert to the default.</p>
                <p>For camera-orbit, camera-target and field-of-view, parts of the
                property value can be configured with CSS-like functions. The CSS
                calc() function is supported for these values, as well as a specialized
                form of the env() function. You can use env(window-scroll-y) anywhere
                in the expression to get a number from 0-1 that corresponds to the
                current top-level scroll position of the current frame. For example,
                a value like "calc(30deg - env(window-scroll-y) * 60deg) 75deg 1.5m"
                cause the camera to orbit horizontally around the model as the user
                scrolls down the page.</p>
                <p>Defaults to "0deg 75deg 105%"</p>
              </span>
            </li>
            <li>
              <div>camera-target</div>
              <p>Set the starting and/or subsequent point the camera orbits
              around. Accepts values of the form "$X $Y $Z", like "0m 1.5m
              -0.5m". Also supports units in centimeters ("cm") or millimeters
              ("mm"). A special value "auto" can be used, which sets the target
              to the center of the model's bounding box in that dimension. Any
              time this value changes from its initially configured value, the
              camera will interpolate from its current position to the new
              value. Defaults to "auto auto auto".</p>
            </li>
            <li>
              <div>environment-image</div>
              <p>Controls the environmental reflection of the model. Normally if
              skybox-image is set, that image will also be used for the
              environment-image. Use environment-image to only set the reflection
              without affecting the background.</p>
            </li>
            <li>
              <div>exposure</div>
              <p>Controls the exposure of both the model and skybox, for use
              primarily with HDR environments. Defaults to 1.</p>
            </li>
            <li>
              <div>field-of-view</div>
              <p>Used to configure the vertical field of view of the camera.
              Accepts values units in both degrees and radians (e.g., "30deg" or
              "0.5rad"). Accepts any value between 10 and 45 degrees. Any time
              this value changes from its initially configured value, the camera
              will interpolate from its current value to the new value. Defaults
              to "auto", which sets either the vertical or horizontal field of
              view to 45 degrees depending on the dimensions of the model and the
              aspect ratio of the canvas.</p>
            </li>
            <li>
              <div>interaction-policy</div>
              <p>Allows you to change whether the viewer requires focus before
              interacting with it. If set to "allow-when-focused", the user must
              focus on the viewer (click / tap) before being able to control it.
              If set to "always-allow", the user can control it even if the
              viewer is not the focused element on the page. Defaults to
              "always-allow".</p>
            </li>
            <li>
              <div>interaction-prompt</div>
              <p>Allows you to change the conditions under which the visual and
              audible interaction prompt will display. Allowed values are
              "auto", "when-focused" and "none". If set to "auto", the
              interaction prompt will be displayed as soon as the
              interaction-prompt-threshold (see below) time has elapsed (after
              the model is revealed). If set to "when-focused", the interaction
              prompt will only be activated if the element has first received
              focus. The interaction prompt will only display if camera-controls
              are enabled. Defaults to "auto".</p>
            </li>
            <li>
              <div>interaction-prompt-style</div>
              <p>Configures the presentation style of the interaction-prompt when
              it is raised. The two allowed values are "wiggle" and "basic". When
              set to "wiggle", the prompt will animate from horizontally and the
              model will appear to be rotated as though the prompt is interacting
              with it. When set to "basic", the prompt is not animated, and instead
              simply appears until it is dismissed by user interaction.
              Defaults to "wiggle".</p>
            </li>
            <li>
              <div>interaction-prompt-threshold</div>
              <p>When camera-controls are enabled, &lt;model-viewer&gt; will
              prompt the user visually (and audibly, for screen readers) to
              interact if they focus it but don't interact with it for some time.
              This attribute allows you to set how long &lt;model-viewer&gt;
              should wait (in milliseconds) before prompting to interact. Defaults
              to 3000.</p>
            </li>
            <li>
              <div>ios-src</div>
              <p>The url to a <a
              href="https://graphics.pixar.com/usd/docs/Usdz-File-Format-Specification.html">USDZ</a>
              model which will be used on <a
              href="https://www.apple.com/ios/augmented-reality/">supported iOS
              12+ devices</a> via <a
              href="https://developer.apple.com/videos/play/wwdc2018/603/">AR
              Quick Look</a> on Safari. See <a
              href="https://github.com/GoogleWebComponents/model-viewer#augmented-reality">Augmented
              Reality</a>.</p>
            </li>
            <li>
              <div>magic-leap</div>
              <p>Enables the ability to view models in AR when viewing content
              on <a href="https://magicleaphelio.com/">Magic Leap's Helio</a>
              browser, requires that src is a GLB model, and requires the
              inclusion of the <a
              href="https://www.npmjs.com/package/@magicleap/prismatic">@magicleap/prismatic</a>
              library.</p>
            </li>
            <li>
              <div>max-camera-orbit</div>
              <p>Set the maximum orbital values of the camera. Takes values in
                the same form as camera-orbit, but does not support env().
                Defaults to "Infinity 157.5deg Infinity". Note "Infinity" is not an
                accepted keyword, but the default can still be obtained by passing
                "auto".</p>
            </li>
            <li>
              <div>max-field-of-view</div>
              <p>Set the maximum field of view of the camera, corresponding to
                maximum zoom-out. Takes values in the same form as field-of-view,
                but does not support env(). Defaults to "45deg". </p>
            </li>
            <li>
              <div>min-camera-orbit</div>
              <p>Set the minimum orbital values of the camera, just like
                max-camera-orbit above. Defaults to "-Infinity 22.5deg 0".</p>
            </li>
            <li>
              <div>min-field-of-view</div>
              <p>Set the minimum field of view of the camera, corresponding to
                maximum zoom-in, just like max-field-of-view above. Defaults to
                "10deg". </p>
            </li>
            <li>
              <div>poster</div>
              <p>Displays an image instead of the model. See <a
              href="https://github.com/GoogleWebComponents/model-viewer#on-loading">On
              Loading</a> for more information.</p>
            </li>
            <li>
              <div>preload</div>
              <p>When poster is also enabled, the model will be downloaded
              before user action. See <a
              href="https://github.com/GoogleWebComponents/model-viewer#on-loading">On
              Loading</a> for more information.</p>
            </li>
            <li>
              <div>quick-look-browsers</div>
              <p>Set this attribute to control which iOS browsers will be allowed
              to launch AR Quick Look on iOS. Allowed values are "safari" and
              "chrome". You can specify any number of browsers separated by
              whitespace, for example: "safari chrome". Defaults to "safari".</p>
            </li>
            <li>
              <div>reveal</div>
              <p>This attribute controls whether or not the model should be
              automatically revealed when loaded. It currently supports two
              values: "auto" and "interaction". If reveal is set to
              "interaction", &lt;model-viewer&gt; will wait until the user
              interacts with the poster before loading and revealing the model.
              Otherwise, the model will be revealed as soon as it is done
              loading and rendering. Defaults to "auto".</p>
            </li>
            <li>
              <div>shadow-intensity</div>
              <p>Controls the opacity of the shadow. Set to 0 to turn off the
              shadow entirely. Defaults to 0.</p>
            </li>
            <li>
              <div>shadow-softness</div>
              <p>Controls the blurriness of the shadow. Set to 0 for hard shadows. 
              Softness should not be changed every frame as it incurs a 
              performance cost. Softer shadows render faster. Defaults to 1.</p>
            </li>
            <li>
              <div>unstable-webxr</div>
              <p>Enables the ability to view the model in AR via the
              experimental <a
              href="https://github.com/immersive-web/webxr">WebXR Device
              API</a>, currently <a
              href="https://developers.google.com/web/updates/2018/06/ar-for-the-web">implemented
              only in Chrome Canary</a>. See <a
              href="https://github.com/GoogleWebComponents/model-viewer#augmented-reality">Augmented
              Reality</a>.</p>
            </li>
          </ul>

          <p style="color:rgba(0,0,0,.54);" id="required-for-display">*
          Parameters that are required for display.</p>
          <p style="color:rgba(0,0,0,.54);">Note: All attributes have a
          corresponding property in camel-case format. For example, the
          background-color attribute can also be configured using the
          backgroundColor property.</p>

        </div>

        <div id="section-custom-css">
          <h3 class="grouping-title">CSS Custom Properties</h3>

          <ul class="list-attribute">
            <li>
              <div>--ar-button-display</div>
              <p>Sets the display property of the AR button. Intended to be used
              to force the button to be hidden. Defaults to block.</p>
            </li>
            <li>
              <div>--interaction-prompt-display</div>
              <p>Sets the display property of the interaction prompt. Intended
              to be used to force the prompt to be hidden. Defaults to flex.</p>
            </li>
            <li>
              <div>--min-opacity</div>
              <p>Sets the opacity of hidden hotspots. Defaults to 0.25.</p>
            </li>
            <li>
              <div>--poster-color</div>
              <p>Sets the background-color of the poster. Falls back to
              --background-color if set. Defaults to #fff.</p>
            </li>
            <li>
              <div>--poster-image</div>
              <p>Sets the background-image of the poster. This is currently
              overridden by the poster attribute if it is set. Defaults to
              none.</p>
            </li>
            <li>
              <div>--progress-bar-color</div>
              <p>Sets the background-color of the progress bar. Defaults to
              rgba(0, 0, 0, 0.4).</p>
            </li>
            <li>
              <div>--progress-bar-height</div>
              <p>Sets the height of the progress bar. Defaults to 5px.</p>
            </li>
            <li>
              <div>--progress-mask</div>
              <p>Sets the background of the progress mask. Defaults to #fff.</p>
            </li>
          </ul>

        </div>

        <div id="section-properties">
          <h3 class="grouping-title">Properties</h3>

          <ul class="list-attribute">
            <li>
              <div>currentTime</div>
              <p>This property reports the current track time of the currently
              selected animation. If no animations are available, the value is
              always 0. This property can be set in order to seek along the
              timeline of the currently playing animation. For example, if you
              set it to 0, it will reset an animation to the beginning.</p>
            </li>
            <li>
              <div>paused</div>
              <p>This property is read-only. It returns true if animations are
              paused. It returns false if animations are playing. Animations
              always start paused, and remain so unless the autoplay attribute
              is set or the .play() method is invoked.</p>
            </li>
            <li>
              <div>ModelViewer.dracoDecoderLocation</div>
              <p>This static, writable property sets &lt;model-viewer&gt;'s
              DRACO decoder location URL. By default, the DRACO decoder will be
              loaded from a Google CDN.</p>
            </li>
            <li>
              <div>ModelViewer.modelCacheSize</div>
              <p>This static, writable property sets &lt;model-viewer&gt;'s internal
              glTF model cache size, controlling number of individual models that should
              be cached. Note that any number of models may be cached at a given time.
              This number just sets the maximum number of models that can be cached even
              if they are not being used by a &lt;model-viewer&gt; element in the document.
              Note also that the cache size is measured in number of glTF models, not bytes!
              This is important to keep in mind, since any two models may have wildly
              different byte sizes.</p>
            </li>
          </ul>

        </div>

        <div id="section-methods">
          <h3 class="grouping-title">Methods</h3>

          <ul class="list-attribute">
            <li>
              <div>activateAR()</div>
              <p>Activates AR. Note that for any mode that is not WebXR-based,
              this method most likely has to be called synchronous from a user
              interaction handler. Otherwise, attempts to activate modes that
              require user interaction will most likely be ignored.</p>
            </li>
            <li>
              <div>dismissPoster()</div>
              <p>Dismisses the poster, causing the model to load and render if
              necessary. This is currently effectively the same as interacting
              with the poster via user input.</p>
            </li>
            <li>
<<<<<<< HEAD
              <div>getCameraOrbit()</div>
              <p>Returns the realtime orbital position of the camera. Azimuthal
              (theta) and polar (phi) angles are representred as radians, and the
              distance (radius) is represented in meters. This value may differ
              from the value configured with the camera-orbit attribute on account
              of user interaction or camera interpolation.</p>
            </li>
            <li>
=======
>>>>>>> 81ebc677
              <div>getCameraOrbit()</div>
              <p>Returns the realtime orbital position of the camera. Azimuthal
              (theta) and polar (phi) angles are representred as radians, and the
              distance (radius) is represented in meters. This value may differ
              from the value configured with the camera-orbit attribute on account
              of user interaction or camera interpolation.</p>
            </li>
            <li>
<<<<<<< HEAD
=======
              <div>getCameraOrbit()</div>
              <p>Returns the realtime orbital position of the camera. Azimuthal
              (theta) and polar (phi) angles are representred as radians, and the
              distance (radius) is represented in meters. This value may differ
              from the value configured with the camera-orbit attribute on account
              of user interaction or camera interpolation.</p>
            </li>
            <li>
>>>>>>> 81ebc677
              <div>getCameraTarget()</div>
              <p>Returns the realtime target position of the camera in meters.
              This value may differ from the value configured with the
              camera-target attribute on account of user interaction or camera
              interpolation.</p>
            </li>
            <li>
              <div>getFieldOfView()</div>
              <p>Returns the realtime camera vertical field of view in degrees. 
              This value may differ from the value configured with the field-of-view 
              attribute on account of user interaction or camera interpolation.</p>
            </li>
            <li>
              <div>jumpCameraToGoal()</div>
              <p>Changes the camera to its last configured goal state immediately on 
              the next update instead of interpolating the motion over time.</p>
            </li>
            <li>
              <div>ModelViewer.mapURLs(callback)</div>
              <p>If provided, the callback will be passed each resource URL
              before a request is sent. The callback may return the original
              URL, or a new URL to override loading behavior. This behavior can
              be used to load assets from .ZIP files, drag-and-drop APIs, and
              Data URIs. This is a static method.</p>
            </li>
            <li>
              <div>play()</div>
              <p>Causes animations to be played. Use the autoplay attribute if
              you want animations to be played automatically. If there are no
              animations, nothing will happen, so make sure that the model is
              loaded before invoking this method.</p>
            </li>
            <li>
              <div>pause()</div>
              <p>Causes animations to be paused. If you want to reset the
              current animation to the beginning, you should also set the
              currentTime property to 0.</p>
            </li>
            <li>
              <div>resetTurntableRotation()</div>
              <p>Resets the turntable that rotates the model when auto-rotate
              is enabled. The new value of the turntable rotation will be 0 after
              this method is invoked, but the model may not update until the next
              render frame.</p>
            </li>
            <li>
              <div>toDataURL(type, encoderOptions)</div>
              <p>Returns a screenshot of the current model render in the format
              specified by <i>type</i> (defaults to image/png). The screenshot is
              encoded as a data URL string. In formats that support a sliding scale
              of quality (such as image/jpeg and image/webp) you can also specify a
              value for <i>encoderOptions</i> between 0 and 1 (<i>encoderOptions</i>
              defaults to 0.92 otherwise).</p>
            </li>
            <li>
              <div>toBlob(options: {mimeType, qualityArgument, idealAspect})</div>
              <p>Returns a promise that resolves into a Blob object in the
              format specified by the <i>mimeType</i> (defaults to image/png). A
              Blob object represents a file-like object of immutable, raw data.
              You can also specify a value between 0 and 1 for
              <i>qualityArgument</i> (Currently only available on Chrome desktop
              and Firefox) which defaults to 0.92 and 0.8 for image/png and
              image/webp respectively. By setting idealAspect to true, the blob
              will be captured at the ideal poster aspect ratio instead of the
              canvas aspect ratio. This allows for easy poster creation, where a
              single poster will match the render seamlessly at any canvas
              aspect ratio.</p>
            </li>
            <li>
              <div>updateHotspot({name, position, normal})</div>
              <p>Updates the position and/or normal of the hotspot associated
              with slot = name. The position and normal are given in the same
              string format as the hotspot attributes data-position and
              data-normal, which are also in the same format as the
              camera-target attribute.</p>
            </li>
          </ul>

        </div>

        <div id="section-events">
          <h3 class="grouping-title">Events</h3>

          <ul class="list-attribute">
            <li>
              <div>camera-change</div>
              <p>Fired when the camera position and/or field of view have
              changed. If the change occurred due to user interaction, the
              "event.detail.source" property will be set to
              "user-interaction".</p>
            </li>
            <li>
              <div>environment-change</div>
              <p>Fired when the environment has changed. If the environment is
              derived from skybox-image or environment-image, the image will
              have loaded by the time this event fires.</p>
            </li>
            <li>
              <div>error</div>
              <p>This event can be triggered for two reasons: a model has failed
              to load or parse, or the WebGL context was lost. If the model failed
              to load, event.detail.type will be 'loadfailure'. If the WebGL context
              was lost, event.detail.type will be 'webglcontextlost'. In both cases,
              recovery countermeasures are left as an exercise for the user. The
              element will not make automatic attempts to re-load a model that has failed
              to load. Nor will the element attempt to restore the GL context after
              it has been lost. Error events also hold a reference to the originating
              error event (when there is one) as event.detail.sourceEvent.</p>
            </li>
            <li>
              <div>load</div>
              <p>Fired when a model is loaded. Can fire multiple times per <span
              class="attribute">&lt;model-viewer&gt;</span> if the src attribute
              is changed.</p>
            </li>
            <li>
              <div>model-visibility</div>
              <p>This event is fired when the visibility of the model changes. When the
              model is loaded, able to be rendered and fully visible (e.g., the poster is no longer
              visible), this event will fire and <span class="attribute">event.detail.visible</span>
              will be "true". Note that this event will fire regardless of whether the model is 
              present in the viewport. This means that the model may not be rendered yet (as we
              do not render models that are outside of the viewport) even though the event says
              that the model is visible.</p>
            </li>
            <li>
              <div>poster-visibility</div>
              <p>This event is fired when the visiblity of the poster image
              changes. The current visibility state can be read from the
              <span class="attribute">event.detail.visible</span> property</p>
            </li>
            <li>
              <div>play</div>
              <p>Dispatched when animations begin to play.</p>
            </li>
            <li>
              <div>pause</div>
              <p>Dispatched when animations are paused. A model always begins in
              the paused state, so it is worth mentioning that this event will not
              be dispatched until the the pause() method is invoked after
              animations have begun playing.</p>
            </li>
            <li>
              <div>preload</div>
              <p>When preload is enabled this event is fired when preloading is done.</p>
            </li>
          </ul>

        </div>

        <div id="section-browser-support">
          <h3 class="grouping-title border-bottom">Browser Support</h3>

          <div id="browser-support-icon-group">
            <div class="icon-desc"><img class="size-24 icon-check"><div>Natively supported</div></div>
            <div class="icon-desc"><img class="size-24 icon-warning"><div>Available with polyfill</div></div>
            <div class="icon-desc"><img class="size-24 icon-flag"><div>Behind a flag, unstable</div></div>
            <div class="icon-desc"><img class="size-24 icon-na"><div>Not available</div></div>
          </div>

          <div style="clear:both"></div>

          <p class="browser-support-desc">These browser features are
          <b>required</b> for <span
          class="attribute">&lt;model-viewer&gt;</span> to work correctly:</p>
          <table class="browser-support">
            <tr>
              <th>Feature</th>
              <th><img class="logo-chrome" title="Chrome" alt="Chrome"></th>
              <th><img class="logo-canary" title="Canary" alt="Canary"></th>
              <th><img class="logo-safari" title="Safari 12" alt="Safari 12"></th>
              <th><img class="logo-firefox" title="Firefox 65" alt="Firefox 65"></th>
              <th><img class="logo-edge" title="Edge" alt="Edge"></th>
              <th><img class="logo-ie" title="IE 11" alt="IE 11"></th>
              <th><img class="logo-samsung" title="Samsung Internet"></th>
            </tr>
            <tr>
              <td>Custom Elements</td>
              <td><img class="icon-check"></td>
              <td><img class="icon-check"></td>
              <td><img class="icon-check"></td>
              <td><img class="icon-check"></td>
              <td><img class="icon-warning"></td>
              <td><img class="icon-warning"></td>
              <td><img class="icon-check"></td>
            </tr>
            <tr>
              <td>Shadow DOM</td>
              <td><img class="icon-check"></td>
              <td><img class="icon-check"></td>
              <td><img class="icon-check"></td>
              <td><img class="icon-check"></td>
              <td><img class="icon-warning"></td>
              <td><img class="icon-warning"></td>
              <td><img class="icon-check"></td>
            </tr>
          </table>

          <p class="browser-support-desc">These browser features are
          <b>optional</b> and are only used if available for performance
          optimization or specific features:</p>
          <table class="browser-support">
            <tr>
              <th>Feature</th>
              <th><img class="logo-chrome" title="Chrome" alt="Chrome"></th>
              <th><img class="logo-canary" title="Canary" alt="Canary"></th>
              <th><img class="logo-safari" title="Safari 12" alt="Safari 12"></th>
              <th><img class="logo-firefox" title="Firefox 65" alt="Firefox 65"></th>
              <th><img class="logo-edge" title="Edge" alt="Edge"></th>
              <th><img class="logo-ie" title="IE 11" alt="IE 11"></th>
              <th><img class="logo-samsung" title="Samsung Internet"></th>
            </tr>
            <tr>
              <td>Resize Observer</td>
              <td><img class="icon-check"></td>
              <td><img class="icon-check"></td>
              <td><img class="icon-warning"></td>
              <td><img class="icon-warning"></td>
              <td><img class="icon-warning"></td>
              <td><img class="icon-warning"></td>
              <td><img class="icon-check"></td>
            </tr>
            <tr>
              <td>Intersection Observer</td>
              <td><img class="icon-check"></td>
              <td><img class="icon-check"></td>
              <td><img class="icon-warning"></td>
              <td><img class="icon-check"></td>
              <td><img class="icon-check"></td>
              <td><img class="icon-warning"></td>
              <td><img class="icon-check"></td>
            </tr>
            <tr>
              <td>Fullscreen API</td>
              <td><img class="icon-check"></td>
              <td><img class="icon-check"></td>
              <td><img class="icon-warning"></td>
              <td><img class="icon-check"></td>
              <td><img class="icon-warning"></td>
              <td><img class="icon-warning"></td>
              <td><img class="icon-warning"></td>
            </tr>
            <tr>
              <td>:focus-visible</td>
              <td><img class="icon-warning"></td>
              <td><img class="icon-warning"></td>
              <td><img class="icon-warning"></td>
              <td><img class="icon-warning"></td>
              <td><img class="icon-warning"></td>
              <td><img class="icon-warning"></td>
              <td><img class="icon-warning"></td>
            </tr>
          </table>

          <p class="browser-support-desc">These browser features are
          <b>optional</b> and are only needed if you wish to use the
          unstable-webxr feature:</p>
          <table class="browser-support">
            <tr>
              <th>Feature</th>
              <th><img class="logo-chrome" title="Chrome" alt="Chrome"></th>
              <th><img class="logo-canary" title="Canary" alt="Canary"></th>
              <th><img class="logo-safari" title="Safari 12" alt="Safari 12"></th>
              <th><img class="logo-firefox" title="Firefox 65" alt="Firefox 65"></th>
              <th><img class="logo-edge" title="Edge" alt="Edge"></th>
              <th><img class="logo-ie" title="IE 11" alt="IE 11"></th>
              <th><img class="logo-samsung" title="Samsung Internet"></th>
            </tr>
            
            <tr>
              <td>WebXR Device API</td>
              <td><img class="icon-na"></td>
              <td><img class="icon-flag"></td>
              <td><img class="icon-na"></td>
              <td><img class="icon-na"></td>
              <td><img class="icon-na"></td>
              <td><img class="icon-na"></td>
              <td><img class="icon-na"></td>
            </tr>
            <tr>
              <td>WebXR HitTest API</td>
              <td><img class="icon-na"></td>
              <td><img class="icon-flag"></td>
              <td><img class="icon-na"></td>
              <td><img class="icon-na"></td>
              <td><img class="icon-na"></td>
              <td><img class="icon-na"></td>
              <td><img class="icon-na"></td>
            </tr>
          </table>

        </div>

      </div>
    </div>
  </div>

  <div class="footer">
    <ul>
      <li class="attribution">
        <a href="https://poly.google.com/view/dLHpzNdygsg">Astronaut</a> by <a href="https://poly.google.com/user/4aEd8rQgKu2">Poly</a>,
        licensed under <a href="https://creativecommons.org/licenses/by/2.0/">CC-BY</a>.
      </li>
    </ul>
    <div style="margin-top:24px;" class="copyright">©Copyright 2018 Google Inc. Licensed under the Apache License 2.0.</div>
    <div><a href="https://github.com/GoogleWebComponents/model-viewer">Github</a> ∙ <a href="https://model-viewer.glitch.me/">Glitch</a> ∙ <a href="https://github.com/GoogleWebComponents/model-viewer/issues">Bug report</a></div>
  </div>


  <!-- Documentation-specific dependencies: -->
  <script type="module"
      src="examples/built/dependencies.js">
  </script>
  <script nomodule
      src="examples/built/dependencies-legacy.js">
  </script>

  <!-- Loads <model-viewer> only on modern browsers: -->
  <script type="module"
      src="node_modules/@google/model-viewer/dist/model-viewer.js">
  </script>

  <!-- Loads <model-viewer> only on old browsers like IE11: -->
  <script nomodule
      src="node_modules/@google/model-viewer/dist/model-viewer-legacy.js">
  </script>
</body>
</html><|MERGE_RESOLUTION|>--- conflicted
+++ resolved
@@ -83,17 +83,11 @@
 
             <li><a href="examples/augmented-reality.html"><h4>Augmented Reality</h4></a></li>
 
-<<<<<<< HEAD
-			<li><a href="examples/customizing-ui.html"><h4>Customizing UI</h4></a></li>
-			
-			<li><a href="examples/tester.html"><h4>Interactive Example</h4></a></li>
-=======
             <li><a href="examples/customizing-ui.html"><h4>Customizing UI</h4></a></li>
 
             <li><a href="examples/annotations.html"><h4>Annotations</h4></a></li>
 			
 			      <li><a href="examples/tester.html"><h4>Interactive Example</h4></a></li>
->>>>>>> 81ebc677
           </ul>
         </div>
 
@@ -495,7 +489,6 @@
               with the poster via user input.</p>
             </li>
             <li>
-<<<<<<< HEAD
               <div>getCameraOrbit()</div>
               <p>Returns the realtime orbital position of the camera. Azimuthal
               (theta) and polar (phi) angles are representred as radians, and the
@@ -504,8 +497,6 @@
               of user interaction or camera interpolation.</p>
             </li>
             <li>
-=======
->>>>>>> 81ebc677
               <div>getCameraOrbit()</div>
               <p>Returns the realtime orbital position of the camera. Azimuthal
               (theta) and polar (phi) angles are representred as radians, and the
@@ -514,17 +505,6 @@
               of user interaction or camera interpolation.</p>
             </li>
             <li>
-<<<<<<< HEAD
-=======
-              <div>getCameraOrbit()</div>
-              <p>Returns the realtime orbital position of the camera. Azimuthal
-              (theta) and polar (phi) angles are representred as radians, and the
-              distance (radius) is represented in meters. This value may differ
-              from the value configured with the camera-orbit attribute on account
-              of user interaction or camera interpolation.</p>
-            </li>
-            <li>
->>>>>>> 81ebc677
               <div>getCameraTarget()</div>
               <p>Returns the realtime target position of the camera in meters.
               This value may differ from the value configured with the
