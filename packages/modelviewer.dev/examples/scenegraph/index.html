--- conflicted
+++ resolved
@@ -547,15 +547,6 @@
   });
 
   document.querySelector('#wrapMode').addEventListener('input', (event) => {
-<<<<<<< HEAD
-    // These values should match values from WrapMode.
-    // enum WrapMode {
-    //   ClampToEdge = 33071,
-    //   MirroredRepeat = 33648,
-    //   Repeat = 10497,
-    // } 
-=======
->>>>>>> d458983a
     sampler.setWrapS(Number(event.target.value));
     sampler.setWrapT(Number(event.target.value));
   });
