--- conflicted
+++ resolved
@@ -33,15 +33,6 @@
 
   <!-- 💁 OPTIONAL: Resize Observer polyfill improves resize behavior in non-Chrome browsers -->
   <script src="../node_modules/resize-observer-polyfill/dist/ResizeObserver.js"></script>
-
-<<<<<<< HEAD
-  <!-- 💁 OPTIONAL: Fullscreen polyfill is needed to fully support AR features -->
-  <script src="../node_modules/fullscreen-polyfill/dist/fullscreen.polyfill.js"></script>
-=======
-  <!-- 💁 OPTIONAL: Include prismatic.js for Magic Leap support -->
-  <!--<script src="../node_modules/@magicleap/prismatic/prismatic.min.js"></script>-->
-
->>>>>>> d85aac7d
 </head>
 <body>
     <div id="container">
