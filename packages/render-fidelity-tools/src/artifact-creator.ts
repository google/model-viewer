--- conflicted
+++ resolved
@@ -271,11 +271,7 @@
   async captureScreenshot(
       renderer: string, scenarioName: string, dimensions: Dimensions,
       outputPath: string = join(this.outputDirectory, 'model-viewer.png'),
-<<<<<<< HEAD
-      maxTimeInSec: number = -1, quiet: boolean = false) {
-=======
       maxTimeInSec: number = -1, quiet: boolean = false ) {
->>>>>>> 4a0cee79
     const scaledWidth = dimensions.width;
     const scaledHeight = dimensions.height;
     const rendererConfig = this[$configReader].rendererConfig(renderer);
@@ -290,11 +286,7 @@
     if( this.browser == undefined ) {
       console.log(`🚀 Launching browser`);
       this.browser = await puppeteer.launch({
-<<<<<<< HEAD
-        headless: quiet ? 'new' :false          
-=======
         headless: quiet ? 'new' : false
->>>>>>> 4a0cee79
       });
       this.pagePromise = this.browser.newPage();
     }
