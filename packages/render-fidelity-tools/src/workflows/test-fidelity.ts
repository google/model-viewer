--- conflicted
+++ resolved
@@ -106,7 +106,6 @@
     console.warn(error);
   }
 
-<<<<<<< HEAD
   let scenarioWhitelist: Set<string>|null = null;
 
   // user has specified scenarios to test
@@ -121,38 +120,6 @@
             scenarioWhitelist!.add(scenario.name);
           }
           numMatches++;
-=======
-screenshotCreator.fidelityTest(scenarioWhitelist)
-    .then(() => {
-      console.log(`✅ Results recorded to ${outputDirectory}`);
-      server.close();
-      screenshotCreator.close();
-
-      const fidelityRegressionPath =
-          join(outputDirectory, 'fidelityRegressionResults.json');
-      const {
-        results: fidelityRegressionResults,
-        errors: fidelityRegressionErrors,
-        warnings: fidelityRegressionWarnings
-      } = require(fidelityRegressionPath);
-
-      const fidelityRegressionPassedCount = fidelityRegressionResults.length;
-      const fidelityRegressionErrorCount = fidelityRegressionErrors.length;
-      const fidelityRegressionWarningCount = fidelityRegressionWarnings.length;
-      const scenarioCount = fidelityRegressionPassedCount +
-          fidelityRegressionErrorCount + fidelityRegressionWarningCount
-
-      console.log(`\nFidelity regression test on ${
-          scenarioCount} scenarios finished. (Uses ${
-          FIDELITY_TEST_THRESHOLD} dB as threshold)`);
-      console.log(`Passed ${fidelityRegressionPassedCount} scenarios ✅`);
-      if (fidelityRegressionErrorCount > 0) {
-        console.log(`Failed ${fidelityRegressionErrorCount} scenarios ❌`);
-      } else {
-        let maxError = -Infinity;
-        for (const result of fidelityRegressionResults) {
-          maxError = Math.max(maxError, toDecibel(result.rmsDistanceRatio));
->>>>>>> df26025e
         }
       });
       if( numMatches) {
@@ -239,8 +206,8 @@
   }
   finally {
     server.close();
+    screenshotCreator.close();
   }
 }
 
-
 main();