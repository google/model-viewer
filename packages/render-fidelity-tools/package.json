--- conflicted
+++ resolved
@@ -26,13 +26,8 @@
     "@actions/core": "^1.2.4",
     "@babylonjs/core": "^4.2.0-alpha.26",
     "@babylonjs/loaders": "^4.2.0-alpha.26",
-<<<<<<< HEAD
-    "@google/model-viewer": "^1.5.0",
+    "@google/model-viewer": "^1.6.0",
     "@khronosgroup/gltf-viewer": "^1.0.4",
-=======
-    "@google/model-viewer": "^1.6.0",
-    "@khronosgroup/gltf-viewer": "^1.0.2",
->>>>>>> 4d36c48b
     "@polymer/paper-button": "^3.0.1",
     "@polymer/paper-radio-group": "^3.0.1",
     "@polymer/paper-slider": "^3.0.1",
