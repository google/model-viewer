/**
 * @license
 * Copyright 2020 Google LLC. All Rights Reserved.
 * Licensed under the Apache License, Version 2.0 (the 'License');
 * you may not use this file except in compliance with the License.
 * You may obtain a copy of the License at
 *
 *     http://www.apache.org/licenses/LICENSE-2.0
 *
 * Unless required by applicable law or agreed to in writing, software
 * distributed under the License is distributed on an 'AS IS' BASIS,
 * WITHOUT WARRANTIES OR CONDITIONS OF ANY KIND, either express or implied.
 * See the License for the specific language governing permissions and
 * limitations under the License.
 *
 */

import '@material/mwc-button';

<<<<<<< HEAD
import {customElement, html, LitElement, property, PropertyValues, query} from 'lit-element';
=======
import {customElement, html, internalProperty, LitElement, property, PropertyValues, query} from 'lit-element';
>>>>>>> 559cff07
import {fileModalStyles} from '../../styles.css.js';

interface BlobArrayResolver {
  resolve: (fileList?: Blob[]|PromiseLike<Blob[]>) => void;
  reject: (error?: Error) => void;
}

/**
 * The file selector modal
 */
@customElement('me-file-modal')
export class FileModalElement extends LitElement {
  static styles = fileModalStyles;
<<<<<<< HEAD
=======

  @internalProperty() show = false;
>>>>>>> 559cff07

  /** Proxies to file-input accept attribute */
  @property({type: String}) accept = '';
  @property({type: String}) uploadType = '';
  @query('input#file-input') fileInput!: HTMLInputElement;

  private blobsResolver?: BlobArrayResolver;

  open(): Promise<Blob[]|undefined> {
    // The user canceled the previous upload
    if (this.blobsResolver !== undefined) {
      this.blobsResolver.resolve(undefined);
      delete this.blobsResolver;
    }
    // Reset this, so the user can reload the same file again.
    // TODO: When user reloads same file, animations don't run...
    this.fileInput.value = '';
    this.fileInput.click();
    const promise = new Promise<Blob[]>((resolve, reject) => {
      this.blobsResolver = {resolve, reject};
    });
    return promise;
  }

  updated(properties: PropertyValues) {
    if (properties.has('accept')) {
      // LitElement render function is not able to render
      // HTMLInputElement#accept attribute and results in zClosurez, force
      // update here
      this.fileInput.accept = this.accept;
    }
  }

  render() {
    return html`
<<<<<<< HEAD
  <input type="file" class="input" id="file-input" @change="${
        this.onFileChange}"/>`;
=======
      <paper-dialog id="file-modal" modal ?opened=${this.show}>
        <div class="FileModalContainer">
          <div class="FileModalHeader">
            <div>Upload ${this.uploadType}</div>
          </div>
          <label for="file-input" class="custom-file-upload">
              <img src="https://fonts.gstatic.com/s/i/materialiconsextended/upload_file/v5/black-24dp/1x/baseline_upload_file_black_24dp.png"/>
              <div>Click to Upload</div>
          </label>
          <input type="file" class="input" id="file-input" @change="${
        this.onFileChange}"/>
        </div>
        <mwc-button class="FileModalCancel" icon="cancel" 
          @click=${this.onCancel}></mwc-button>
      </paper-dialog>
        `;
  }

  onCancel() {
    this.show = false;
    if (!this.blobsResolver) {
      throw new Error('onCancel called but no blobsResolver was presetn');
    }
    this.blobsResolver.resolve(undefined);
    delete this.blobsResolver;
>>>>>>> 559cff07
  }

  async onFileChange() {
    if (!this.blobsResolver) {
      throw new Error('No file upload resolver found');
    }

    const blobs: Blob[] = [];
    const files = this.fileInput.files;
    if (files) {
      for (let i = 0; i < files.length; i++) {
        if (files[i]) {
          blobs.push(files[i]);
        }
      }
    }

    this.blobsResolver.resolve(blobs);
    delete this.blobsResolver;
  }
}

declare global {
  interface HTMLElementTagNameMap {
    'me-file-modal': FileModalElement;
  }
}<|MERGE_RESOLUTION|>--- conflicted
+++ resolved
@@ -17,11 +17,7 @@
 
 import '@material/mwc-button';
 
-<<<<<<< HEAD
 import {customElement, html, LitElement, property, PropertyValues, query} from 'lit-element';
-=======
-import {customElement, html, internalProperty, LitElement, property, PropertyValues, query} from 'lit-element';
->>>>>>> 559cff07
 import {fileModalStyles} from '../../styles.css.js';
 
 interface BlobArrayResolver {
@@ -35,11 +31,6 @@
 @customElement('me-file-modal')
 export class FileModalElement extends LitElement {
   static styles = fileModalStyles;
-<<<<<<< HEAD
-=======
-
-  @internalProperty() show = false;
->>>>>>> 559cff07
 
   /** Proxies to file-input accept attribute */
   @property({type: String}) accept = '';
@@ -75,36 +66,8 @@
 
   render() {
     return html`
-<<<<<<< HEAD
   <input type="file" class="input" id="file-input" @change="${
         this.onFileChange}"/>`;
-=======
-      <paper-dialog id="file-modal" modal ?opened=${this.show}>
-        <div class="FileModalContainer">
-          <div class="FileModalHeader">
-            <div>Upload ${this.uploadType}</div>
-          </div>
-          <label for="file-input" class="custom-file-upload">
-              <img src="https://fonts.gstatic.com/s/i/materialiconsextended/upload_file/v5/black-24dp/1x/baseline_upload_file_black_24dp.png"/>
-              <div>Click to Upload</div>
-          </label>
-          <input type="file" class="input" id="file-input" @change="${
-        this.onFileChange}"/>
-        </div>
-        <mwc-button class="FileModalCancel" icon="cancel" 
-          @click=${this.onCancel}></mwc-button>
-      </paper-dialog>
-        `;
-  }
-
-  onCancel() {
-    this.show = false;
-    if (!this.blobsResolver) {
-      throw new Error('onCancel called but no blobsResolver was presetn');
-    }
-    this.blobsResolver.resolve(undefined);
-    delete this.blobsResolver;
->>>>>>> 559cff07
   }
 
   async onFileChange() {
