/**
 * @license
 * Copyright 2020 Google LLC. All Rights Reserved.
 * Licensed under the Apache License, Version 2.0 (the 'License');
 * you may not use this file except in compliance with the License.
 * You may obtain a copy of the License at
 *
 *     http://www.apache.org/licenses/LICENSE-2.0
 *
 * Unless required by applicable law or agreed to in writing, software
 * distributed under the License is distributed on an 'AS IS' BASIS,
 * WITHOUT WARRANTIES OR CONDITIONS OF ANY KIND, either express or implied.
 * See the License for the specific language governing permissions and
 * limitations under the License.
 *
 */

import {GltfModel, ModelViewerConfig, unpackGlb} from '@google/model-viewer-editing-adapter/lib/main';
import {ModelViewerElement} from '@google/model-viewer/lib/model-viewer';
import {spread} from '@open-wc/lit-helpers';
import {customElement, html, internalProperty, LitElement, query} from 'lit-element';
import {ifDefined} from 'lit-html/directives/if-defined';

import {toastStyles} from '../../styles.css.js';
import {ArConfigState, ModelViewerSnippetState} from '../../types.js';
import {applyCameraEdits, Camera, INITIAL_CAMERA} from '../camera_settings/camera_state.js';
import {HotspotConfig, toVector3D} from '../hotspot_panel/types.js';
import {downloadContents} from '../model_viewer_preview/reducer.js';
import {styles as hotspotStyles} from '../utils/hotspot/hotspot.css.js';
import {renderHotspots} from '../utils/hotspot/render_hotspots.js';

<<<<<<< HEAD
import {styles as mobileStyles} from './styles.css.js';
import {EditorUpdates, MobilePacket, MobileSession} from './types.js';
=======
import {styles} from './styles.css.js';
import {EditorUpdates, MobilePacket, MobileSession, URLs} from './types.js';
>>>>>>> 16b3d4d8
import {envToSession, getMobileOperatingSystem, getPingUrl, getRandomInt, getSessionUrl, getWithTimeout, gltfToSession, post, prepareGlbBlob, usdzToSession} from './utils.js';

const TOAST_TIME = 7000;  // 7s

/**
 * The view loaded at /editor/view/?id=xyz
 * The id links the editor to this mobile session.
 */
@customElement('mobile-view')
export class MobileView extends LitElement {
  static styles = [mobileStyles, toastStyles, hotspotStyles];

  @query('model-viewer') readonly modelViewer?: ModelViewerElement;
  @internalProperty() modelViewerUrl: string = '';
  @internalProperty() iosUrl: string = '';
  @internalProperty() currentBlob?: Blob;
  @internalProperty() usdzBlob?: Blob;

  @internalProperty() editorUrls?: URLs;

  @internalProperty() config: ModelViewerConfig = {};
  @internalProperty() arConfig: ArConfigState = {};
  @internalProperty() extraAttributes: any = {};
  @internalProperty() camera: Camera = INITIAL_CAMERA;
  @internalProperty() hotspots: HotspotConfig[] = [];
  @internalProperty() envImageUrl: string = '';

  @internalProperty() pipeId = window.location.search.replace('?id=', '');
  @internalProperty() mobilePingUrl = getPingUrl(this.pipeId);

  @internalProperty() toastClassName: string = '';
  @internalProperty() toastBody: string = '';
  @query('div#overlay') overlay?: HTMLElement;

  @internalProperty() sessionId = getRandomInt(1e+20);
  @internalProperty() sessionUrl = getSessionUrl(this.pipeId, this.sessionId);
  @internalProperty() sessionOs = getMobileOperatingSystem();

<<<<<<< HEAD
  updateState(snippet: ModelViewerSnippetState, envChanged: boolean) {
    // The partialState env link correspondes to the editor's link.
    if (envChanged) {
      snippet.config.environmentImage = undefined;
    } else if (this.config.environmentImage) {
      snippet.config.environmentImage = this.config.environmentImage;
    }

    // Reset hotspots
=======
  get needIosSrc(): boolean {
    return this.sessionOs === 'iOS' && this.iosUrl.length <= 1;
  }

  updateState(snippet: any, urls: URLs) {
    this.editorUrls = urls;
>>>>>>> 16b3d4d8
    this.hotspots = snippet.hotspots;
    for (let hotspot of this.hotspots) {
      hotspot.position = toVector3D(
          [hotspot.position.x, hotspot.position.y, hotspot.position.z]);
      if (hotspot.normal) {
        hotspot.normal =
            toVector3D([hotspot.normal.x, hotspot.normal.y, hotspot.normal.z])
      }
    }

    // Set all of the other relevant snippet information
    this.arConfig = snippet.arConfig;
    this.config = snippet.config;
    this.camera = snippet.camera;
    this.extraAttributes = snippet.extraAttributes;

    // Send a new POST out for each scene-viewer button press
    if (snippet.arConfig.ar) {
      const arButton =
          this.modelViewer?.shadowRoot!.getElementById('default-ar-button')!;
      arButton.addEventListener('click', () => {
        try {
          if (this.sessionOs === 'iOS') {
            post(this.usdzBlob!, this.iosUrl);
          } else {
            post(this.currentBlob!, this.modelViewerUrl);
          }
        } catch (error) {
          console.log('Post failed on ar button press...');
        }
      });
    }
  }

  // Need to fetch the USDZ first so we can POST the USDZ again if
  // someone closes quick-look and then chooses to reopen it.
  async waitForUSDZ(usdzId: number, iosSrcIsReality: boolean) {
    const usdzUrl =
        usdzToSession(this.pipeId, this.sessionId, usdzId, iosSrcIsReality);
    const response = await fetch(usdzUrl);
    if (response.ok) {
      this.usdzBlob = await response.blob();
      this.iosUrl = usdzUrl;
    } else {
      console.error('Error:', response);
    }
  }

  // We set modelViewerUrl instead of directly fetching it because
  // scene-viewer requires the same url from the current model-viewer state,
  // and we need to make a POST request to that URL when scene-viewer is
  // triggered.
  async waitForData(json: MobilePacket) {
    const updatedContent: EditorUpdates = json.updatedContent;
    this.overlay!.style.display = 'block';

    if (updatedContent.gltfChanged) {
      this.modelViewerUrl =
          gltfToSession(this.pipeId, this.sessionId, updatedContent.gltfId);
    }
    if (updatedContent.stateChanged) {
      this.updateState(json.snippet, json.urls);
    }

    if (updatedContent.envChanged) {
      this.envImageUrl =
          envToSession(this.pipeId, this.sessionId, updatedContent.envIsHdr);
    }
    if (updatedContent.iosChanged) {
      await this.waitForUSDZ(
          updatedContent.usdzId, updatedContent.iosSrcIsReality);
    }

    this.overlay!.style.display = 'none';
  }

  initializeToast(json: EditorUpdates) {
    let body = json.gltfChanged ? 'gltf model, ' : '';
    body = json.envChanged ? body.concat('environment image, ') : body;
    body = json.stateChanged ? body.concat('snippet, ') : body;
    body = json.iosChanged ? body.concat('usdz model, ') : body;
    body = body.slice(0, body.length - 2).concat('.');
    this.toastBody = `Loading ${body}`;
    this.toastClassName = 'show';
  }

  // Keep listening for a new update from the editor.
  async fetchLoop() {
    const response = await getWithTimeout(this.sessionUrl);
    if (response.ok) {
      const json: MobilePacket = await response.json();
      this.initializeToast(json.updatedContent);
      setTimeout(() => {
        this.toastClassName = '';
      }, TOAST_TIME);
      await this.waitForData(json);
    } else {
      console.error('Error:', response);
    }
  }

  async triggerFetchLoop() {
    try {
      await this.fetchLoop();
    } catch (error) {
      console.log('error...', error);
    }
    await this.triggerFetchLoop();
  }

  // When the model is loaded, we make a post for this specific model for
  // scene-viewer. Subsequently, everytime scene-viewer is opened, we send the
  // POST again.
  async modelIsLoaded() {
    const glTF = await this.modelViewer!.exportScene();
    const file = new File([glTF], 'model.glb');
    const url = URL.createObjectURL(file);

    const glbContents = await downloadContents(url);
    const {gltfJson, gltfBuffer} = unpackGlb(glbContents);
    const gltf = new GltfModel(gltfJson, gltfBuffer, this.modelViewer);
    this.currentBlob = await prepareGlbBlob(gltf);

    try {
      await post(this.currentBlob, this.modelViewerUrl);
    } catch (error) {
      console.log('Post failed on model loaded...');
    }
  }

  renderIosMessage() {
    return html`
    <div class="ios-message">
      Upload a .usdz or .reality file to view your model in AR.
    </div>
    `
  }

  render() {
    const config = {...this.config};
    applyCameraEdits(config, this.camera);
    const skyboxImage = (config.useEnvAsSkybox && this.editorUrls?.env) ?
        this.envImageUrl :
        undefined;
    const childElements = [...renderHotspots(this.hotspots)];
    console.log(childElements);
    return html`
    <div id="overlay"></div>
    <div class="app">
      <div class="mvContainer">
        <model-viewer ...=${spread(this.extraAttributes)}
          src=${this.modelViewerUrl}
          ?ar=${ifDefined(!!this.arConfig.ar)}
          ar-modes=${ifDefined(this.arConfig!.arModes)}
          ios-src=${ifDefined(this.iosUrl)}
          ?autoplay=${!!config.autoplay}
          ?auto-rotate=${!!config.autoRotate}
          ?camera-controls=${!!config.cameraControls}
          environment-image=${ifDefined(this.envImageUrl)}
          skybox-image=${ifDefined(skyboxImage)}
          exposure=${ifDefined(config.exposure)}
          poster=${ifDefined(config.poster)}
          reveal=${ifDefined(config.reveal)}
          shadow-intensity=${ifDefined(config.shadowIntensity)}
          shadow-softness=${ifDefined(config.shadowSoftness)}
          camera-target=${ifDefined(config.cameraTarget)}
          camera-orbit=${ifDefined(config.cameraOrbit)}
          field-of-view=${ifDefined(config.fieldOfView)}
          min-camera-orbit=${ifDefined(config.minCameraOrbit)}
          max-camera-orbit=${ifDefined(config.maxCameraOrbit)}
          min-field-of-view=${ifDefined(config.minFov)}
          max-field-of-view=${ifDefined(config.maxFov)}
          @load=${this.modelIsLoaded}
        >
          ${childElements}
        </model-viewer>
      </div>
    </div>
    <div class="${this.toastClassName}" id="snackbar-mobile">
      ${this.toastBody}
    </div>
    ${this.needIosSrc ? this.renderIosMessage() : html``}
    `;
  }

  // Ping the editor
  async ping() {
    const ping: MobileSession = {
      os: getMobileOperatingSystem(),
      id: this.sessionId,
      isStale: true,
    };
    await post(JSON.stringify(ping), this.mobilePingUrl);
  }

  // (Overriding default) Tell editor session that it is ready for data.
  firstUpdated() {
    this.ping();
    this.triggerFetchLoop();
  }
}

declare global {
  interface HTMLElementTagNameMap {
    'mobile-view': MobileView;
  }
}<|MERGE_RESOLUTION|>--- conflicted
+++ resolved
@@ -29,13 +29,9 @@
 import {styles as hotspotStyles} from '../utils/hotspot/hotspot.css.js';
 import {renderHotspots} from '../utils/hotspot/render_hotspots.js';
 
-<<<<<<< HEAD
 import {styles as mobileStyles} from './styles.css.js';
-import {EditorUpdates, MobilePacket, MobileSession} from './types.js';
-=======
-import {styles} from './styles.css.js';
 import {EditorUpdates, MobilePacket, MobileSession, URLs} from './types.js';
->>>>>>> 16b3d4d8
+
 import {envToSession, getMobileOperatingSystem, getPingUrl, getRandomInt, getSessionUrl, getWithTimeout, gltfToSession, post, prepareGlbBlob, usdzToSession} from './utils.js';
 
 const TOAST_TIME = 7000;  // 7s
@@ -74,24 +70,12 @@
   @internalProperty() sessionUrl = getSessionUrl(this.pipeId, this.sessionId);
   @internalProperty() sessionOs = getMobileOperatingSystem();
 
-<<<<<<< HEAD
-  updateState(snippet: ModelViewerSnippetState, envChanged: boolean) {
-    // The partialState env link correspondes to the editor's link.
-    if (envChanged) {
-      snippet.config.environmentImage = undefined;
-    } else if (this.config.environmentImage) {
-      snippet.config.environmentImage = this.config.environmentImage;
-    }
-
-    // Reset hotspots
-=======
   get needIosSrc(): boolean {
     return this.sessionOs === 'iOS' && this.iosUrl.length <= 1;
   }
 
-  updateState(snippet: any, urls: URLs) {
+  updateState(snippet: ModelViewerSnippetState, urls: URLs) {
     this.editorUrls = urls;
->>>>>>> 16b3d4d8
     this.hotspots = snippet.hotspots;
     for (let hotspot of this.hotspots) {
       hotspot.position = toVector3D(
@@ -237,7 +221,6 @@
         this.envImageUrl :
         undefined;
     const childElements = [...renderHotspots(this.hotspots)];
-    console.log(childElements);
     return html`
     <div id="overlay"></div>
     <div class="app">
