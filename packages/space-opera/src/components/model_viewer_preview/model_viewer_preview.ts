--- conflicted
+++ resolved
@@ -184,15 +184,9 @@
     };
     applyCameraEdits(editedConfig, this.camera);
 
-<<<<<<< HEAD
-    const screenshotButton =
-        html`<mwc-icon-button icon="photo_camera" class="ScreenShotButton" @click=${
-            this.downloadScreenshot}></mwc-icon-button>`;
-=======
     const screenshotButton = html
     `<mwc-icon-button icon="photo_camera" class="ScreenShotButton" @click=${
         this.downloadScreenshot}></mwc-icon-button>`;
->>>>>>> c9671268
     const childElements = [...renderHotspots(this.hotspots), screenshotButton];
 
     const hasModel = !!editedConfig.src;
@@ -309,11 +303,7 @@
       const file = event.dataTransfer.items[0].getAsFile();
       if (!file)
         return;
-<<<<<<< HEAD
-      if (file.name.match(/\.(glb)$/)) {
-=======
       if (file.name.match(/\.(glb)$/i)) {
->>>>>>> c9671268
         const arrayBuffer = await file.arrayBuffer();
         const url = createSafeObjectUrlFromArrayBuffer(arrayBuffer).unsafeUrl;
         dispatchGltfUrl(url);
