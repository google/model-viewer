--- conflicted
+++ resolved
@@ -38,12 +38,8 @@
 import {HotspotConfig} from '../hotspot_panel/types.js';
 import {createBlobUrlFromEnvironmentImage, dispatchAddEnvironmentImage} from '../ibl_selector/reducer.js';
 import {getEdits, getOrigEdits} from '../materials_panel/reducer.js';
-<<<<<<< HEAD
+import {dispatchSetForcePost, getRefreshable} from '../mobile_view/reducer.js';
 import {dispatchConfig, getExtraAttributes} from '../model_viewer_snippet/reducer.js';
-=======
-import {dispatchSetForcePost, getRefreshable} from '../mobile_view/reducer.js';
-import {dispatchConfig} from '../model_viewer_snippet/reducer.js';
->>>>>>> 16b3d4d8
 import {dispatchSetEnvironmentName, dispatchSetModelName} from '../relative_file_paths/reducer.js';
 import {styles as hotspotStyles} from '../utils/hotspot/hotspot.css.js';
 import {renderHotspots} from '../utils/hotspot/render_hotspots.js';
@@ -91,11 +87,8 @@
     this[$gltf] = getGltfModel(state);
     this[$gltfUrl] = getGltfUrl(state);
     this[$autoplay] = getConfig(state).autoplay;
-<<<<<<< HEAD
     this.extraAttributes = getExtraAttributes(state);
-=======
     this.refreshButtonIsReady = getRefreshable(state);
->>>>>>> 16b3d4d8
   }
 
   firstUpdated() {
@@ -192,16 +185,6 @@
 
     const hasModel = !!editedConfig.src;
 
-<<<<<<< HEAD
-    const screenshotButton = !hasModel ? html`` : html
-    `<mwc-icon-button icon="photo_camera" class="ScreenShotButton"
-      title="Take screenshot"
-      @click=${this.downloadScreenshot}>
-    </mwc-icon-button>`;
-    console.log(this.hotspots);
-    const childElements = [...renderHotspots(this.hotspots), screenshotButton];
-    console.log(childElements);
-=======
     const refreshMobileButton = this.refreshButtonIsReady === true ? html
     `<mwc-button icon="cached" @click=${this.forcePost}
       style="--mdc-theme-primary: #DC143C; border: #DC143C" class="RefreshMobileButton">
@@ -210,7 +193,6 @@
     const childElements =
         [...renderHotspots(this.hotspots), refreshMobileButton];
 
->>>>>>> 16b3d4d8
     if (this.gltfError) {
       childElements.push(html`<div class="ErrorText">Error loading GLB:<br/>${
           this.gltfError}</div>`);
