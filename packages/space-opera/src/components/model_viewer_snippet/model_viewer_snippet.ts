/**
 * @license
 * Copyright 2020 Google LLC. All Rights Reserved.
 * Licensed under the Apache License, Version 2.0 (the 'License');
 * you may not use this file except in compliance with the License.
 * You may obtain a copy of the License at
 *
 *     http://www.apache.org/licenses/LICENSE-2.0
 *
 * Unless required by applicable law or agreed to in writing, software
 * distributed under the License is distributed on an 'AS IS' BASIS,
 * WITHOUT WARRANTIES OR CONDITIONS OF ANY KIND, either express or implied.
 * See the License for the specific language governing permissions and
 * limitations under the License.
 *
 */

import '@material/mwc-button';
import './components/open_button.js';
import './components/download_button.js';
import '../mobile_view/open_mobile_view.js';
import '../shared/snippet_viewer/snippet_viewer.js';
import '../shared/expandable_content/expandable_tab.js';

import {ModelViewerConfig} from '@google/model-viewer-editing-adapter/lib/main.js'
import {customElement, html, internalProperty, property, query} from 'lit-element';

import {ArConfigState, RelativeFilePathsState, State} from '../../types.js';
import {applyCameraEdits, Camera, INITIAL_CAMERA} from '../camera_settings/camera_state.js';
import {getCamera} from '../camera_settings/reducer.js';
import {getConfig} from '../config/reducer.js';
import {ConnectedLitElement} from '../connected_lit_element/connected_lit_element.js';
import {getHotspots} from '../hotspot_panel/reducer.js';
import {HotspotConfig} from '../hotspot_panel/types.js';
import {getArConfig} from '../mobile_view/reducer.js';
import {getGltfUrl} from '../model_viewer_preview/reducer.js';
import {getRelativeFilePaths} from '../relative_file_paths/reducer.js';
import {SnippetViewer} from '../shared/snippet_viewer/snippet_viewer.js';
import {styles as hotspotStyles} from '../utils/hotspot/hotspot.css.js';
import {renderHotspots} from '../utils/hotspot/render_hotspots.js';
import {renderModelViewer} from '../utils/render_model_viewer.js';

import {ExportZipButton} from './components/download_button.js';
import {ImportCard} from './components/open_button.js';
import {applyRelativeFilePaths, getExtraAttributes} from './reducer.js';

/**
 *
 */
@customElement('me-export-panel')
export class ExportPanel extends ConnectedLitElement {
  @property({type: String}) header = '';
  @property({type: Boolean}) isJustOutput? = false;

  @internalProperty() config: ModelViewerConfig = {};
  @internalProperty() arConfig: ArConfigState = {};
  @internalProperty() hotspots: HotspotConfig[] = [];
  @internalProperty() camera: Camera = INITIAL_CAMERA;
  @internalProperty() relativeFilePaths?: RelativeFilePathsState;
  @internalProperty() gltfUrl?: string;
  @internalProperty() extraAttributes: any = {};

  @query('snippet-viewer') snippetViewer!: SnippetViewer;
  @query('me-export-zip-button') exportZipButton!: ExportZipButton;
  @query('me-import-card') importCard!: ImportCard;

  stateChanged(state: State) {
    this.config = getConfig(state);
    this.arConfig = getArConfig(state);
    this.camera = getCamera(state);
    this.hotspots = getHotspots(state);
    this.gltfUrl = getGltfUrl(state);
    this.relativeFilePaths = getRelativeFilePaths(state);
    this.extraAttributes = getExtraAttributes(state);
  }

  snippetCopyToClipboard() {
    this.snippetViewer.copyToClipboard();
  }

  onSnippetOpen() {
    this.importCard.onSnippetOpen();
  }

  render() {
    const editedConfig = {...this.config};
    const editedArConfig = {...this.arConfig};
    applyCameraEdits(editedConfig, this.camera);
    applyRelativeFilePaths(
        editedConfig, this.gltfUrl, this.relativeFilePaths!, false);
    if (editedArConfig.iosSrc) {
      editedArConfig.iosSrc = this.relativeFilePaths?.iosName;
    }

    const snippet = renderModelViewer(
        editedConfig,
        editedArConfig,
        this.extraAttributes,
        {},
        renderHotspots(this.hotspots));

    if (this.isJustOutput) {
      return html`
<snippet-viewer id="snippet-header" .renderedSnippet=${snippet}
  .renderedStyle=${this.hotspots.length > 0 ? hotspotStyles.cssText : ``}>
</snippet-viewer>`;
    }

    if (this.header === 'true') {
      return html`
<me-expandable-tab tabName="&lt;model-viewer&gt; snippet" 
  .open=${true} .sticky=${true} 
  .copyFunction=${this.snippetCopyToClipboard.bind(this)}>
  <div slot="content">
    <snippet-viewer id="snippet-header" .renderedSnippet=${snippet}
      .renderedStyle=${this.hotspots.length > 0 ? hotspotStyles.cssText : ``}>
    </snippet-viewer>
  </div>
</me-expandable-tab>`;
    }

    // on import/export tab
    return html`
<me-expandable-tab tabName="&lt;model-viewer&gt; snippet" 
  .open=${true} .sticky=${true} 
  .copyFunction=${this.snippetCopyToClipboard.bind(this)}>
  <div slot="content">
    <snippet-viewer id="snippet-header" .renderedSnippet=${snippet}
      .renderedStyle=${this.hotspots.length > 0 ? hotspotStyles.cssText : ``}>
    </snippet-viewer>
    <mwc-button unelevated
        @click=${this.onSnippetOpen}>
        Edit Snippet
      </mwc-button>
  </div>
</me-expandable-tab>
<me-expandable-tab tabName="File Manager" .open=${true}>
  <div slot="content">
    <me-import-card></me-import-card>
    <div style="font-size: 14px; font-weight: 500; margin: 16px 0px 10px 0px;">Export Content:</div>
    <me-download-button id="download-gltf"></me-download-button>
    <me-export-zip-button id="export-zip"></me-export-zip-button>
  </div>
</me-expandable-tab>
<me-expandable-tab tabName="Mobile View" .open=${true}>
  <div slot="content">
    <open-mobile-view></open-mobile-view>
  </div>
<<<<<<< HEAD
</me-expandable-tab>` :
                                 html``}
<me-expandable-tab tabName="Best Practices" .open=${true}>
  <div slot="content">
    <best-practices></best-practices>
  </div>
=======
>>>>>>> 3e656e10
</me-expandable-tab>
`;
  }

  protected updated() {
    this.snippetViewer.updateComplete.then(() => {
      if (this.exportZipButton) {
        this.exportZipButton.snippetText =
            this.snippetViewer.snippet.textContent || '';
      }
    });
  }
}

declare global {
  interface HTMLElementTagNameMap {
    'me-export-panel': ExportPanel;
  }
}<|MERGE_RESOLUTION|>--- conflicted
+++ resolved
@@ -146,15 +146,11 @@
   <div slot="content">
     <open-mobile-view></open-mobile-view>
   </div>
-<<<<<<< HEAD
-</me-expandable-tab>` :
-                                 html``}
+</me-expandable-tab>
 <me-expandable-tab tabName="Best Practices" .open=${true}>
   <div slot="content">
     <best-practices></best-practices>
   </div>
-=======
->>>>>>> 3e656e10
 </me-expandable-tab>
 `;
   }
